--- conflicted
+++ resolved
@@ -1324,63 +1324,8 @@
 				IPHONEOS_DEPLOYMENT_TARGET = 8.0;
 				LD_RUNPATH_SEARCH_PATHS = "$(inherited) @executable_path/Frameworks @loader_path/Frameworks";
 				MTL_ENABLE_DEBUG_INFO = NO;
-<<<<<<< HEAD
 				PRODUCT_BUNDLE_IDENTIFIER = "com.dailymotion.$(PRODUCT_NAME:rfc1034identifier).ios";
 				PRODUCT_NAME = SDWebImage;
-=======
-				PRODUCT_BUNDLE_IDENTIFIER = "com.dailymotion.$(PRODUCT_NAME:rfc1034identifier)";
-				PRODUCT_NAME = "$(TARGET_NAME)";
-				PUBLIC_HEADERS_FOLDER_PATH = WebImage.framework/Headers;
-				SKIP_INSTALL = YES;
-				TARGETED_DEVICE_FAMILY = "1,2";
-				VERSIONING_SYSTEM = "apple-generic";
-				VERSION_INFO_PREFIX = "";
-			};
-			name = Release;
-		};
-		531041DE157EAFA400BBABC3 /* Debug */ = {
-			isa = XCBuildConfiguration;
-			buildSettings = {
-				CLANG_ENABLE_OBJC_ARC = YES;
-				COPY_PHASE_STRIP = NO;
-				DEAD_CODE_STRIPPING = NO;
-				DSTROOT = /tmp/SDWebImage.dst;
-				FRAMEWORK_SEARCH_PATHS = (
-					"$(inherited)",
-					"\"$(SRCROOT)\"",
-				);
-				GCC_PRECOMPILE_PREFIX_HEADER = YES;
-				GCC_PREFIX_HEADER = "";
-				GCC_PREPROCESSOR_DEFINITIONS = "$(inherited)";
-				INSTALL_PATH = "$(BUILT_PRODUCTS_DIR)";
-				ONLY_ACTIVE_ARCH = NO;
-				OTHER_LDFLAGS = "-ObjC";
-				PRODUCT_NAME = "SDWebImage+MKAnnotation";
-				SKIP_INSTALL = YES;
-				STRIP_STYLE = "non-global";
-			};
-			name = Debug;
-		};
-		531041DF157EAFA400BBABC3 /* Release */ = {
-			isa = XCBuildConfiguration;
-			buildSettings = {
-				CLANG_ENABLE_OBJC_ARC = YES;
-				COPY_PHASE_STRIP = NO;
-				DEAD_CODE_STRIPPING = NO;
-				DSTROOT = /tmp/SDWebImage.dst;
-				FRAMEWORK_SEARCH_PATHS = (
-					"$(inherited)",
-					"\"$(SRCROOT)\"",
-				);
-				GCC_PRECOMPILE_PREFIX_HEADER = YES;
-				GCC_PREFIX_HEADER = "";
-				GCC_PREPROCESSOR_DEFINITIONS = "$(inherited)";
-				INSTALL_PATH = "$(BUILT_PRODUCTS_DIR)";
-				OTHER_LDFLAGS = "-ObjC";
-				PRODUCT_NAME = "SDWebImage+MKAnnotation";
-				SKIP_INSTALL = YES;
-				STRIP_STYLE = "non-global";
->>>>>>> fc0de570
 			};
 			name = Release;
 		};
@@ -1388,11 +1333,6 @@
 			isa = XCBuildConfiguration;
 			buildSettings = {
 				GCC_PREPROCESSOR_DEFINITIONS = "$(inherited)";
-<<<<<<< HEAD
-=======
-				INSTALL_PATH = "$(BUILT_PRODUCTS_DIR)";
-				OTHER_LDFLAGS = "-ObjC";
->>>>>>> fc0de570
 				PRODUCT_NAME = SDWebImage;
 				PUBLIC_HEADERS_FOLDER_PATH = include/SDWebImage;
 			};
@@ -1401,59 +1341,12 @@
 		53761324155AD0D5005750A4 /* Release */ = {
 			isa = XCBuildConfiguration;
 			buildSettings = {
-<<<<<<< HEAD
-=======
-				APPLICATION_EXTENSION_API_ONLY = NO;
-				CLANG_ENABLE_OBJC_ARC = YES;
-				COPY_PHASE_STRIP = NO;
-				DEAD_CODE_STRIPPING = NO;
-				DSTROOT = /tmp/SDWebImage.dst;
-				FRAMEWORK_SEARCH_PATHS = (
-					"$(inherited)",
-					"\"$(SRCROOT)\"",
-				);
-				GCC_PRECOMPILE_PREFIX_HEADER = YES;
-				GCC_PREFIX_HEADER = "";
-				GCC_PREPROCESSOR_DEFINITIONS = "";
-				INSTALL_PATH = "$(BUILT_PRODUCTS_DIR)";
-				OTHER_LDFLAGS = "-ObjC";
->>>>>>> fc0de570
 				PRODUCT_NAME = SDWebImage;
 				PUBLIC_HEADERS_FOLDER_PATH = include/SDWebImage;
 			};
 			name = Release;
 		};
-<<<<<<< HEAD
 		53922D7A148C55820056699D /* Debug */ = {
-=======
-		537D95BF17ECC1FE0097C263 /* Debug */ = {
-			isa = XCBuildConfiguration;
-			buildSettings = {
-				CLANG_ENABLE_OBJC_ARC = YES;
-				COPY_PHASE_STRIP = NO;
-				DEAD_CODE_STRIPPING = NO;
-				DSTROOT = /tmp/SDWebImage.dst;
-				FRAMEWORK_SEARCH_PATHS = (
-					"$(inherited)",
-					"\"$(SRCROOT)\"",
-				);
-				GCC_PRECOMPILE_PREFIX_HEADER = YES;
-				GCC_PREFIX_HEADER = "";
-				GCC_PREPROCESSOR_DEFINITIONS = (
-					"DEBUG=1",
-					"SD_WEBP=1",
-					"$(inherited)",
-				);
-				INSTALL_PATH = "$(BUILT_PRODUCTS_DIR)";
-				OTHER_LDFLAGS = "-ObjC";
-				PRODUCT_NAME = "SDWebImage+WebP";
-				SKIP_INSTALL = YES;
-				STRIP_STYLE = debugging;
-			};
-			name = Debug;
-		};
-		537D95C017ECC1FE0097C263 /* Release */ = {
->>>>>>> fc0de570
 			isa = XCBuildConfiguration;
 			buildSettings = {
 				ALWAYS_SEARCH_USER_PATHS = NO;
@@ -1477,27 +1370,7 @@
 					"$(inherited)",
 					"\"$(SRCROOT)\"",
 				);
-<<<<<<< HEAD
 				GCC_C_LANGUAGE_STANDARD = gnu99;
-=======
-				GCC_PRECOMPILE_PREFIX_HEADER = YES;
-				GCC_PREFIX_HEADER = "";
-				GCC_PREPROCESSOR_DEFINITIONS = "SD_WEBP=1";
-				INSTALL_PATH = "$(BUILT_PRODUCTS_DIR)";
-				OTHER_LDFLAGS = "-ObjC";
-				PRODUCT_NAME = "SDWebImage+WebP";
-				SKIP_INSTALL = YES;
-				STRIP_STYLE = debugging;
-			};
-			name = Release;
-		};
-		53922D7A148C55820056699D /* Debug */ = {
-			isa = XCBuildConfiguration;
-			buildSettings = {
-				ALWAYS_SEARCH_USER_PATHS = NO;
-				COPY_PHASE_STRIP = NO;
-				ENABLE_TESTABILITY = YES;
->>>>>>> fc0de570
 				GCC_DYNAMIC_NO_PIC = NO;
 				GCC_NO_COMMON_BLOCKS = YES;
 				GCC_OPTIMIZATION_LEVEL = 0;
@@ -1523,11 +1396,7 @@
 				GCC_WARN_UNUSED_PARAMETER = NO;
 				GCC_WARN_UNUSED_VARIABLE = YES;
 				HEADER_SEARCH_PATHS = Vendors/libwebp/src;
-<<<<<<< HEAD
-				IPHONEOS_DEPLOYMENT_TARGET = 5.0;
-=======
 				IPHONEOS_DEPLOYMENT_TARGET = 7.0;
->>>>>>> fc0de570
 				ONLY_ACTIVE_ARCH = YES;
 				OTHER_LDFLAGS = "-ObjC";
 				RUN_CLANG_STATIC_ANALYZER = YES;
@@ -1582,13 +1451,8 @@
 				GCC_WARN_UNUSED_PARAMETER = NO;
 				GCC_WARN_UNUSED_VARIABLE = YES;
 				HEADER_SEARCH_PATHS = Vendors/libwebp/src;
-<<<<<<< HEAD
-				IPHONEOS_DEPLOYMENT_TARGET = 5.0;
+				IPHONEOS_DEPLOYMENT_TARGET = 7.0;
 				OTHER_LDFLAGS = "-ObjC";
-=======
-				IPHONEOS_DEPLOYMENT_TARGET = 7.0;
-				PUBLIC_HEADERS_FOLDER_PATH = include/SDWebImage;
->>>>>>> fc0de570
 				RUN_CLANG_STATIC_ANALYZER = YES;
 				SDKROOT = iphoneos;
 				SKIP_INSTALL = YES;
@@ -1597,23 +1461,6 @@
 			};
 			name = Release;
 		};
-<<<<<<< HEAD
-=======
-		539F912D16316D2D00160719 /* Debug */ = {
-			isa = XCBuildConfiguration;
-			buildSettings = {
-				PRODUCT_NAME = "$(TARGET_NAME)";
-			};
-			name = Debug;
-		};
-		539F912E16316D2D00160719 /* Release */ = {
-			isa = XCBuildConfiguration;
-			buildSettings = {
-				PRODUCT_NAME = "$(TARGET_NAME)";
-			};
-			name = Release;
-		};
->>>>>>> fc0de570
 /* End XCBuildConfiguration section */
 
 /* Begin XCConfigurationList section */
