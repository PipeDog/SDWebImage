--- conflicted
+++ resolved
@@ -171,7 +171,15 @@
     return value;
 }
 
-- (nullable SDWebImageDownloadToken *)downloadImageWithURL:(NSURL *)url options:(SDWebImageDownloaderOptions)options progress:(SDWebImageDownloaderProgressBlock)progressBlock completed:(SDWebImageDownloaderCompletedBlock)completedBlock {
+- (nullable SDWebImageDownloadToken *)downloadImageWithURL:(NSURL *)url
+                                                 completed:(SDWebImageDownloaderCompletedBlock)completedBlock {
+    return [self downloadImageWithURL:url options:0 progress:nil completed:completedBlock];
+}
+
+- (nullable SDWebImageDownloadToken *)downloadImageWithURL:(NSURL *)url
+                                                   options:(SDWebImageDownloaderOptions)options
+                                                  progress:(SDWebImageDownloaderProgressBlock)progressBlock
+                                                 completed:(SDWebImageDownloaderCompletedBlock)completedBlock {
     return [self downloadImageWithURL:url options:options context:nil progress:progressBlock completed:completedBlock];
 }
 
@@ -325,59 +333,9 @@
     SD_UNLOCK(self.operationsLock);
 }
 
-<<<<<<< HEAD
 - (void)cancelAllDownloads {
     [self.downloadQueue cancelAllOperations];
 }
-=======
-- (nullable SDWebImageDownloadToken *)downloadImageWithURL:(NSURL *)url
-                                                 completed:(SDWebImageDownloaderCompletedBlock)completedBlock {
-  return [self downloadImageWithURL:url options:0 progress:nil completed:completedBlock];
-}
-
-- (nullable SDWebImageDownloadToken *)downloadImageWithURL:(nullable NSURL *)url
-                                                   options:(SDWebImageDownloaderOptions)options
-                                                  progress:(nullable SDWebImageDownloaderProgressBlock)progressBlock
-                                                 completed:(nullable SDWebImageDownloaderCompletedBlock)completedBlock {
-    // The URL will be used as the key to the callbacks dictionary so it cannot be nil. If it is nil immediately call the completed block with no image or data.
-    if (url == nil) {
-        if (completedBlock != nil) {
-            completedBlock(nil, nil, nil, NO);
-        }
-        return nil;
-    }
-    
-    LOCK(self.operationsLock);
-    NSOperation<SDWebImageDownloaderOperationInterface> *operation = [self.URLOperations objectForKey:url];
-    // There is a case that the operation may be marked as finished or cancelled, but not been removed from `self.URLOperations`.
-    if (!operation || operation.isFinished || operation.isCancelled) {
-        operation = [self createDownloaderOperationWithUrl:url options:options];
-        __weak typeof(self) wself = self;
-        operation.completionBlock = ^{
-            __strong typeof(wself) sself = wself;
-            if (!sself) {
-                return;
-            }
-            LOCK(sself.operationsLock);
-            [sself.URLOperations removeObjectForKey:url];
-            UNLOCK(sself.operationsLock);
-        };
-        [self.URLOperations setObject:operation forKey:url];
-        // Add operation to operation queue only after all configuration done according to Apple's doc.
-        // `addOperation:` does not synchronously execute the `operation.completionBlock` so this will not cause deadlock.
-        [self.downloadQueue addOperation:operation];
-    }
-    else if (!operation.isExecuting) {
-        if (options & SDWebImageDownloaderHighPriority) {
-            operation.queuePriority = NSOperationQueuePriorityHigh;
-        } else if (options & SDWebImageDownloaderLowPriority) {
-            operation.queuePriority = NSOperationQueuePriorityLow;
-        } else {
-            operation.queuePriority = NSOperationQueuePriorityNormal;
-        }
-    }
-    UNLOCK(self.operationsLock);
->>>>>>> 9e36d2c5
 
 #pragma mark - Properties
 
