/*
 * This file is part of the SDWebImage package.
 * (c) Olivier Poitrey <rs@dailymotion.com>
 *
 * For the full copyright and license information, please view the LICENSE
 * file that was distributed with this source code.
 */

#import "SDWebImageDownloader.h"
#import "SDWebImageDownloaderOperation.h"

#define LOCK(lock) dispatch_semaphore_wait(lock, DISPATCH_TIME_FOREVER);
#define UNLOCK(lock) dispatch_semaphore_signal(lock);

@interface SDWebImageDownloadToken ()

@property (nonatomic, weak, nullable) NSOperation<SDWebImageDownloaderOperationInterface> *downloadOperation;

@end

@implementation SDWebImageDownloadToken

- (void)cancel {
    if (self.downloadOperation) {
        SDWebImageDownloadToken *cancelToken = self.downloadOperationCancelToken;
        if (cancelToken) {
            [self.downloadOperation cancel:cancelToken];
        }
    }
}

@end


@interface SDWebImageDownloader () <NSURLSessionTaskDelegate, NSURLSessionDataDelegate>

@property (strong, nonatomic, nonnull) NSOperationQueue *downloadQueue;
@property (weak, nonatomic, nullable) NSOperation *lastAddedOperation;
@property (assign, nonatomic, nullable) Class operationClass;
@property (strong, nonatomic, nonnull) NSMutableDictionary<NSURL *, NSOperation<SDWebImageDownloaderOperationInterface> *> *URLOperations;
@property (strong, nonatomic, nullable) SDHTTPHeadersMutableDictionary *HTTPHeaders;
@property (strong, nonatomic, nonnull) dispatch_semaphore_t operationsLock; // a lock to keep the access to `URLOperations` thread-safe
@property (strong, nonatomic, nonnull) dispatch_semaphore_t headersLock; // a lock to keep the access to `HTTPHeaders` thread-safe

// The session in which data tasks will run
@property (strong, nonatomic) NSURLSession *session;

@end

@implementation SDWebImageDownloader

+ (void)initialize {
    // Bind SDNetworkActivityIndicator if available (download it here: http://github.com/rs/SDNetworkActivityIndicator )
    // To use it, just add #import "SDNetworkActivityIndicator.h" in addition to the SDWebImage import
    if (NSClassFromString(@"SDNetworkActivityIndicator")) {

#pragma clang diagnostic push
#pragma clang diagnostic ignored "-Warc-performSelector-leaks"
        id activityIndicator = [NSClassFromString(@"SDNetworkActivityIndicator") performSelector:NSSelectorFromString(@"sharedActivityIndicator")];
#pragma clang diagnostic pop

        // Remove observer in case it was previously added.
        [[NSNotificationCenter defaultCenter] removeObserver:activityIndicator name:SDWebImageDownloadStartNotification object:nil];
        [[NSNotificationCenter defaultCenter] removeObserver:activityIndicator name:SDWebImageDownloadStopNotification object:nil];

        [[NSNotificationCenter defaultCenter] addObserver:activityIndicator
                                                 selector:NSSelectorFromString(@"startActivity")
                                                     name:SDWebImageDownloadStartNotification object:nil];
        [[NSNotificationCenter defaultCenter] addObserver:activityIndicator
                                                 selector:NSSelectorFromString(@"stopActivity")
                                                     name:SDWebImageDownloadStopNotification object:nil];
    }
}

+ (nonnull instancetype)sharedDownloader {
    static dispatch_once_t once;
    static id instance;
    dispatch_once(&once, ^{
        instance = [self new];
    });
    return instance;
}

- (nonnull instancetype)init {
    return [self initWithSessionConfiguration:[NSURLSessionConfiguration defaultSessionConfiguration]];
}

- (nonnull instancetype)initWithSessionConfiguration:(nullable NSURLSessionConfiguration *)sessionConfiguration {
    if ((self = [super init])) {
        _operationClass = [SDWebImageDownloaderOperation class];
        _shouldDecompressImages = YES;
        _executionOrder = SDWebImageDownloaderFIFOExecutionOrder;
        _downloadQueue = [NSOperationQueue new];
        _downloadQueue.maxConcurrentOperationCount = 6;
        _downloadQueue.name = @"com.hackemist.SDWebImageDownloader";
        _URLOperations = [NSMutableDictionary new];
#ifdef SD_WEBP
        _HTTPHeaders = [@{@"Accept": @"image/webp,image/*;q=0.8"} mutableCopy];
#else
        _HTTPHeaders = [@{@"Accept": @"image/*;q=0.8"} mutableCopy];
#endif
        _operationsLock = dispatch_semaphore_create(1);
        _headersLock = dispatch_semaphore_create(1);
        _downloadTimeout = 15.0;

        [self createNewSessionWithConfiguration:sessionConfiguration];
    }
    return self;
}

- (void)createNewSessionWithConfiguration:(NSURLSessionConfiguration *)sessionConfiguration {
    [self cancelAllDownloads];

    if (self.session) {
        [self.session invalidateAndCancel];
    }

    sessionConfiguration.timeoutIntervalForRequest = self.downloadTimeout;

    /**
     *  Create the session for this task
     *  We send nil as delegate queue so that the session creates a serial operation queue for performing all delegate
     *  method calls and completion handler calls.
     */
    self.session = [NSURLSession sessionWithConfiguration:sessionConfiguration
                                                 delegate:self
                                            delegateQueue:nil];
}

- (void)invalidateSessionAndCancel:(BOOL)cancelPendingOperations {
    if (self == [SDWebImageDownloader sharedDownloader]) {
        return;
    }
    if (cancelPendingOperations) {
        [self.session invalidateAndCancel];
    } else {
        [self.session finishTasksAndInvalidate];
    }
}

- (void)dealloc {
    [self.session invalidateAndCancel];
    self.session = nil;

    [self.downloadQueue cancelAllOperations];
}

- (void)setValue:(nullable NSString *)value forHTTPHeaderField:(nullable NSString *)field {
    LOCK(self.headersLock);
    if (value) {
        self.HTTPHeaders[field] = value;
    } else {
        [self.HTTPHeaders removeObjectForKey:field];
    }
    UNLOCK(self.headersLock);
}

- (nullable NSString *)valueForHTTPHeaderField:(nullable NSString *)field {
    if (!field) {
        return nil;
    }
    return [[self allHTTPHeaderFields] objectForKey:field];
}

- (nonnull SDHTTPHeadersDictionary *)allHTTPHeaderFields {
    LOCK(self.headersLock);
    SDHTTPHeadersDictionary *allHTTPHeaderFields = [self.HTTPHeaders copy];
    UNLOCK(self.headersLock);
    return allHTTPHeaderFields;
}

- (void)setMaxConcurrentDownloads:(NSInteger)maxConcurrentDownloads {
    _downloadQueue.maxConcurrentOperationCount = maxConcurrentDownloads;
}

- (NSUInteger)currentDownloadCount {
    return _downloadQueue.operationCount;
}

- (NSInteger)maxConcurrentDownloads {
    return _downloadQueue.maxConcurrentOperationCount;
}

- (NSURLSessionConfiguration *)sessionConfiguration {
    return self.session.configuration;
}

- (void)setOperationClass:(nullable Class)operationClass {
    if (operationClass && [operationClass isSubclassOfClass:[NSOperation class]] && [operationClass conformsToProtocol:@protocol(SDWebImageDownloaderOperationInterface)]) {
        _operationClass = operationClass;
    } else {
        _operationClass = [SDWebImageDownloaderOperation class];
    }
}

<<<<<<< HEAD
- (nullable SDWebImageDownloadToken *)downloadImageWithURL:(nullable NSURL *)url
                                                   options:(SDWebImageDownloaderOptions)options
                                                  progress:(nullable SDWebImageDownloaderProgressBlock)progressBlock
                                                 completed:(nullable SDWebImageDownloaderCompletedBlock)completedBlock {
    __weak SDWebImageDownloader *wself = self;

    return [self addProgressCallback:progressBlock completedBlock:completedBlock forURL:url createCallback:^NSOperation<SDWebImageDownloaderOperationInterface> *{
        __strong __typeof (wself) sself = wself;
        NSTimeInterval timeoutInterval = sself.downloadTimeout;
        if (timeoutInterval == 0.0) {
            timeoutInterval = 15.0;
        }

        // In order to prevent from potential duplicate caching (NSURLCache + SDImageCache) we disable the cache for image requests if told otherwise
        NSURLRequestCachePolicy cachePolicy = options & SDWebImageDownloaderUseNSURLCache ? NSURLRequestUseProtocolCachePolicy : NSURLRequestReloadIgnoringLocalCacheData;
        NSMutableURLRequest *request = [[NSMutableURLRequest alloc] initWithURL:url
                                                                    cachePolicy:cachePolicy
                                                                timeoutInterval:timeoutInterval];
        
        request.HTTPShouldHandleCookies = (options & SDWebImageDownloaderHandleCookies);
        request.HTTPShouldUsePipelining = YES;
        if (sself.headersFilter) {
            request.allHTTPHeaderFields = sself.headersFilter(url, [sself allHTTPHeaderFields]);
        }
        else {
            request.allHTTPHeaderFields = [sself allHTTPHeaderFields];
        }
        NSOperation<SDWebImageDownloaderOperationInterface> *operation = [[sself.operationClass alloc] initWithRequest:request inSession:sself.session options:options];
        operation.shouldDecompressImages = sself.shouldDecompressImages;
        
        if (sself.urlCredential) {
            operation.credential = sself.urlCredential;
        } else if (sself.username && sself.password) {
            operation.credential = [NSURLCredential credentialWithUser:sself.username password:sself.password persistence:NSURLCredentialPersistenceForSession];
        }
        
        if (options & SDWebImageDownloaderHighPriority) {
            operation.queuePriority = NSOperationQueuePriorityHigh;
        } else if (options & SDWebImageDownloaderLowPriority) {
            operation.queuePriority = NSOperationQueuePriorityLow;
        }
        
        if (sself.executionOrder == SDWebImageDownloaderLIFOExecutionOrder) {
            // Emulate LIFO execution order by systematically adding new operations as last operation's dependency
            [sself.lastAddedOperation addDependency:operation];
            sself.lastAddedOperation = operation;
        }

        return operation;
    }];
}

- (void)cancel:(nullable SDWebImageDownloadToken *)token {
    NSURL *url = token.url;
    if (!url) {
        return;
    }
    LOCK(self.operationsLock);
    NSOperation<SDWebImageDownloaderOperationInterface> *operation = [self.URLOperations objectForKey:url];
    if (operation) {
        BOOL canceled = [operation cancel:token.downloadOperationCancelToken];
        if (canceled) {
            [self.URLOperations removeObjectForKey:url];
        }
=======
- (SDWebImageDownloaderOperation *)createDownloaderOperationWithUrl:(nullable NSURL *)url options:(SDWebImageDownloaderOptions)options {
    NSTimeInterval timeoutInterval = self.downloadTimeout;
    if (timeoutInterval == 0.0) {
        timeoutInterval = 15.0;
    }
    
    // In order to prevent from potential duplicate caching (NSURLCache + SDImageCache) we disable the cache for image requests if told otherwise
    NSURLRequestCachePolicy cachePolicy = options & SDWebImageDownloaderUseNSURLCache ? NSURLRequestUseProtocolCachePolicy : NSURLRequestReloadIgnoringLocalCacheData;
    NSMutableURLRequest *request = [[NSMutableURLRequest alloc] initWithURL:url
                                                                cachePolicy:cachePolicy
                                                            timeoutInterval:timeoutInterval];
    
    request.HTTPShouldHandleCookies = (options & SDWebImageDownloaderHandleCookies);
    request.HTTPShouldUsePipelining = YES;
    if (self.headersFilter) {
        request.allHTTPHeaderFields = self.headersFilter(url, [self allHTTPHeaderFields]);
>>>>>>> 23388717
    }
    else {
        request.allHTTPHeaderFields = [self allHTTPHeaderFields];
    }
    SDWebImageDownloaderOperation *operation = [[self.operationClass alloc] initWithRequest:request inSession:self.session options:options];
    operation.shouldDecompressImages = self.shouldDecompressImages;
    
    if (self.urlCredential) {
        operation.credential = self.urlCredential;
    } else if (self.username && self.password) {
        operation.credential = [NSURLCredential credentialWithUser:self.username password:self.password persistence:NSURLCredentialPersistenceForSession];
    }
    
    if (options & SDWebImageDownloaderHighPriority) {
        operation.queuePriority = NSOperationQueuePriorityHigh;
    } else if (options & SDWebImageDownloaderLowPriority) {
        operation.queuePriority = NSOperationQueuePriorityLow;
    }
    
    if (self.executionOrder == SDWebImageDownloaderLIFOExecutionOrder) {
        // Emulate LIFO execution order by systematically adding new operations as last operation's dependency
        [self.lastAddedOperation addDependency:operation];
        self.lastAddedOperation = operation;
    }
    
    return operation;
}

<<<<<<< HEAD
- (nullable SDWebImageDownloadToken *)addProgressCallback:(SDWebImageDownloaderProgressBlock)progressBlock
                                           completedBlock:(SDWebImageDownloaderCompletedBlock)completedBlock
                                                   forURL:(nullable NSURL *)url
                                           createCallback:(NSOperation<SDWebImageDownloaderOperationInterface> *(^)(void))createCallback {
=======
- (nullable SDWebImageDownloadToken *)downloadImageWithURL:(nullable NSURL *)url
                                                   options:(SDWebImageDownloaderOptions)options
                                                  progress:(nullable SDWebImageDownloaderProgressBlock)progressBlock
                                                 completed:(nullable SDWebImageDownloaderCompletedBlock)completedBlock {
>>>>>>> 23388717
    // The URL will be used as the key to the callbacks dictionary so it cannot be nil. If it is nil immediately call the completed block with no image or data.
    if (url == nil) {
        if (completedBlock != nil) {
            completedBlock(nil, nil, nil, NO);
        }
        return nil;
    }
    
    LOCK(self.operationsLock);
<<<<<<< HEAD
    NSOperation<SDWebImageDownloaderOperationInterface> *operation = [self.URLOperations objectForKey:url];
=======
    SDWebImageDownloaderOperation *operation = [self.URLOperations objectForKey:url];

>>>>>>> 23388717
    // There is a case that the operation may be marked as finished, but not been removed from `self.URLOperations`.
    if (!operation || operation.isFinished) {
        operation = [self createDownloaderOperationWithUrl:url options:options];
        __weak typeof(self) wself = self;
        operation.completionBlock = ^{
            __strong typeof(wself) sself = wself;
            if (!sself) {
                return;
            }
            LOCK(sself.operationsLock);
            [sself.URLOperations removeObjectForKey:url];
            UNLOCK(sself.operationsLock);
        };
        [self.URLOperations setObject:operation forKey:url];
        // Add operation to operation queue only after all configuration done according to Apple's doc.
        // `addOperation:` does not synchronously execute the `operation.completionBlock` so this will not cause deadlock.
        [self.downloadQueue addOperation:operation];
    }
    UNLOCK(self.operationsLock);
    
    id downloadOperationCancelToken = [operation addHandlersForProgress:progressBlock completed:completedBlock];
    
    SDWebImageDownloadToken *token = [SDWebImageDownloadToken new];
    token.downloadOperation = operation;
    token.url = url;
    token.downloadOperationCancelToken = downloadOperationCancelToken;
    
    return token;}

- (void)cancel:(nullable SDWebImageDownloadToken *)token {
    NSURL *url = token.url;
    if (!url) {
        return;
    }
    LOCK(self.operationsLock);
    SDWebImageDownloaderOperation *operation = [self.URLOperations objectForKey:url];
    if (operation) {
        BOOL canceled = [operation cancel:token.downloadOperationCancelToken];
        if (canceled) {
            [self.URLOperations removeObjectForKey:url];
        }
    }
    UNLOCK(self.operationsLock);
}

- (void)setSuspended:(BOOL)suspended {
    self.downloadQueue.suspended = suspended;
}

- (void)cancelAllDownloads {
    [self.downloadQueue cancelAllOperations];
}

#pragma mark Helper methods

- (NSOperation<SDWebImageDownloaderOperationInterface> *)operationWithTask:(NSURLSessionTask *)task {
    NSOperation<SDWebImageDownloaderOperationInterface> *returnOperation = nil;
    for (NSOperation<SDWebImageDownloaderOperationInterface> *operation in self.downloadQueue.operations) {
        if ([operation respondsToSelector:@selector(dataTask)]) {
            if (operation.dataTask.taskIdentifier == task.taskIdentifier) {
                returnOperation = operation;
                break;
            }
        }
    }
    return returnOperation;
}

#pragma mark NSURLSessionDataDelegate

- (void)URLSession:(NSURLSession *)session
          dataTask:(NSURLSessionDataTask *)dataTask
didReceiveResponse:(NSURLResponse *)response
 completionHandler:(void (^)(NSURLSessionResponseDisposition disposition))completionHandler {

    // Identify the operation that runs this task and pass it the delegate method
    NSOperation<SDWebImageDownloaderOperationInterface> *dataOperation = [self operationWithTask:dataTask];
    if ([dataOperation respondsToSelector:@selector(URLSession:dataTask:didReceiveResponse:completionHandler:)]) {
        [dataOperation URLSession:session dataTask:dataTask didReceiveResponse:response completionHandler:completionHandler];
    } else {
        if (completionHandler) {
            completionHandler(NSURLSessionResponseAllow);
        }
    }
}

- (void)URLSession:(NSURLSession *)session dataTask:(NSURLSessionDataTask *)dataTask didReceiveData:(NSData *)data {

    // Identify the operation that runs this task and pass it the delegate method
    NSOperation<SDWebImageDownloaderOperationInterface> *dataOperation = [self operationWithTask:dataTask];
    if ([dataOperation respondsToSelector:@selector(URLSession:dataTask:didReceiveData:)]) {
        [dataOperation URLSession:session dataTask:dataTask didReceiveData:data];
    }
}

- (void)URLSession:(NSURLSession *)session
          dataTask:(NSURLSessionDataTask *)dataTask
 willCacheResponse:(NSCachedURLResponse *)proposedResponse
 completionHandler:(void (^)(NSCachedURLResponse *cachedResponse))completionHandler {

    // Identify the operation that runs this task and pass it the delegate method
    NSOperation<SDWebImageDownloaderOperationInterface> *dataOperation = [self operationWithTask:dataTask];
    if ([dataOperation respondsToSelector:@selector(URLSession:dataTask:willCacheResponse:completionHandler:)]) {
        [dataOperation URLSession:session dataTask:dataTask willCacheResponse:proposedResponse completionHandler:completionHandler];
    } else {
        if (completionHandler) {
            completionHandler(proposedResponse);
        }
    }
}

#pragma mark NSURLSessionTaskDelegate

- (void)URLSession:(NSURLSession *)session task:(NSURLSessionTask *)task didCompleteWithError:(NSError *)error {
    
    // Identify the operation that runs this task and pass it the delegate method
    NSOperation<SDWebImageDownloaderOperationInterface> *dataOperation = [self operationWithTask:task];
    if ([dataOperation respondsToSelector:@selector(URLSession:task:didCompleteWithError:)]) {
        [dataOperation URLSession:session task:task didCompleteWithError:error];
    }
}

- (void)URLSession:(NSURLSession *)session task:(NSURLSessionTask *)task willPerformHTTPRedirection:(NSHTTPURLResponse *)response newRequest:(NSURLRequest *)request completionHandler:(void (^)(NSURLRequest * _Nullable))completionHandler {
    
    // Identify the operation that runs this task and pass it the delegate method
    NSOperation<SDWebImageDownloaderOperationInterface> *dataOperation = [self operationWithTask:task];
    if ([dataOperation respondsToSelector:@selector(URLSession:task:willPerformHTTPRedirection:newRequest:completionHandler:)]) {
        [dataOperation URLSession:session task:task willPerformHTTPRedirection:response newRequest:request completionHandler:completionHandler];
    } else {
        if (completionHandler) {
            completionHandler(request);
        }
    }
}

- (void)URLSession:(NSURLSession *)session task:(NSURLSessionTask *)task didReceiveChallenge:(NSURLAuthenticationChallenge *)challenge completionHandler:(void (^)(NSURLSessionAuthChallengeDisposition disposition, NSURLCredential *credential))completionHandler {

    // Identify the operation that runs this task and pass it the delegate method
    NSOperation<SDWebImageDownloaderOperationInterface> *dataOperation = [self operationWithTask:task];
    if ([dataOperation respondsToSelector:@selector(URLSession:task:didReceiveChallenge:completionHandler:)]) {
        [dataOperation URLSession:session task:task didReceiveChallenge:challenge completionHandler:completionHandler];
    } else {
        if (completionHandler) {
            completionHandler(NSURLSessionAuthChallengePerformDefaultHandling, nil);
        }
    }
}

@end<|MERGE_RESOLUTION|>--- conflicted
+++ resolved
@@ -193,57 +193,49 @@
     }
 }
 
-<<<<<<< HEAD
-- (nullable SDWebImageDownloadToken *)downloadImageWithURL:(nullable NSURL *)url
-                                                   options:(SDWebImageDownloaderOptions)options
-                                                  progress:(nullable SDWebImageDownloaderProgressBlock)progressBlock
-                                                 completed:(nullable SDWebImageDownloaderCompletedBlock)completedBlock {
-    __weak SDWebImageDownloader *wself = self;
-
-    return [self addProgressCallback:progressBlock completedBlock:completedBlock forURL:url createCallback:^NSOperation<SDWebImageDownloaderOperationInterface> *{
-        __strong __typeof (wself) sself = wself;
-        NSTimeInterval timeoutInterval = sself.downloadTimeout;
-        if (timeoutInterval == 0.0) {
-            timeoutInterval = 15.0;
-        }
-
-        // In order to prevent from potential duplicate caching (NSURLCache + SDImageCache) we disable the cache for image requests if told otherwise
-        NSURLRequestCachePolicy cachePolicy = options & SDWebImageDownloaderUseNSURLCache ? NSURLRequestUseProtocolCachePolicy : NSURLRequestReloadIgnoringLocalCacheData;
-        NSMutableURLRequest *request = [[NSMutableURLRequest alloc] initWithURL:url
-                                                                    cachePolicy:cachePolicy
-                                                                timeoutInterval:timeoutInterval];
-        
-        request.HTTPShouldHandleCookies = (options & SDWebImageDownloaderHandleCookies);
-        request.HTTPShouldUsePipelining = YES;
-        if (sself.headersFilter) {
-            request.allHTTPHeaderFields = sself.headersFilter(url, [sself allHTTPHeaderFields]);
-        }
-        else {
-            request.allHTTPHeaderFields = [sself allHTTPHeaderFields];
-        }
-        NSOperation<SDWebImageDownloaderOperationInterface> *operation = [[sself.operationClass alloc] initWithRequest:request inSession:sself.session options:options];
-        operation.shouldDecompressImages = sself.shouldDecompressImages;
-        
-        if (sself.urlCredential) {
-            operation.credential = sself.urlCredential;
-        } else if (sself.username && sself.password) {
-            operation.credential = [NSURLCredential credentialWithUser:sself.username password:sself.password persistence:NSURLCredentialPersistenceForSession];
-        }
-        
-        if (options & SDWebImageDownloaderHighPriority) {
-            operation.queuePriority = NSOperationQueuePriorityHigh;
-        } else if (options & SDWebImageDownloaderLowPriority) {
-            operation.queuePriority = NSOperationQueuePriorityLow;
-        }
-        
-        if (sself.executionOrder == SDWebImageDownloaderLIFOExecutionOrder) {
-            // Emulate LIFO execution order by systematically adding new operations as last operation's dependency
-            [sself.lastAddedOperation addDependency:operation];
-            sself.lastAddedOperation = operation;
-        }
-
-        return operation;
-    }];
+- (NSOperation<SDWebImageDownloaderOperationInterface> *)createDownloaderOperationWithUrl:(nullable NSURL *)url
+                                                                                  options:(SDWebImageDownloaderOptions)options {
+    NSTimeInterval timeoutInterval = self.downloadTimeout;
+    if (timeoutInterval == 0.0) {
+        timeoutInterval = 15.0;
+    }
+
+    // In order to prevent from potential duplicate caching (NSURLCache + SDImageCache) we disable the cache for image requests if told otherwise
+    NSURLRequestCachePolicy cachePolicy = options & SDWebImageDownloaderUseNSURLCache ? NSURLRequestUseProtocolCachePolicy : NSURLRequestReloadIgnoringLocalCacheData;
+    NSMutableURLRequest *request = [[NSMutableURLRequest alloc] initWithURL:url
+                                                                cachePolicy:cachePolicy
+                                                            timeoutInterval:timeoutInterval];
+    
+    request.HTTPShouldHandleCookies = (options & SDWebImageDownloaderHandleCookies);
+    request.HTTPShouldUsePipelining = YES;
+    if (self.headersFilter) {
+        request.allHTTPHeaderFields = self.headersFilter(url, [self allHTTPHeaderFields]);
+    }
+    else {
+        request.allHTTPHeaderFields = [self allHTTPHeaderFields];
+    }
+    NSOperation<SDWebImageDownloaderOperationInterface> *operation = [[self.operationClass alloc] initWithRequest:request inSession:self.session options:options];
+    operation.shouldDecompressImages = self.shouldDecompressImages;
+    
+    if (self.urlCredential) {
+        operation.credential = self.urlCredential;
+    } else if (self.username && self.password) {
+        operation.credential = [NSURLCredential credentialWithUser:self.username password:self.password persistence:NSURLCredentialPersistenceForSession];
+    }
+    
+    if (options & SDWebImageDownloaderHighPriority) {
+        operation.queuePriority = NSOperationQueuePriorityHigh;
+    } else if (options & SDWebImageDownloaderLowPriority) {
+        operation.queuePriority = NSOperationQueuePriorityLow;
+    }
+    
+    if (self.executionOrder == SDWebImageDownloaderLIFOExecutionOrder) {
+        // Emulate LIFO execution order by systematically adding new operations as last operation's dependency
+        [self.lastAddedOperation addDependency:operation];
+        self.lastAddedOperation = operation;
+    }
+
+    return operation;
 }
 
 - (void)cancel:(nullable SDWebImageDownloadToken *)token {
@@ -258,63 +250,14 @@
         if (canceled) {
             [self.URLOperations removeObjectForKey:url];
         }
-=======
-- (SDWebImageDownloaderOperation *)createDownloaderOperationWithUrl:(nullable NSURL *)url options:(SDWebImageDownloaderOptions)options {
-    NSTimeInterval timeoutInterval = self.downloadTimeout;
-    if (timeoutInterval == 0.0) {
-        timeoutInterval = 15.0;
-    }
-    
-    // In order to prevent from potential duplicate caching (NSURLCache + SDImageCache) we disable the cache for image requests if told otherwise
-    NSURLRequestCachePolicy cachePolicy = options & SDWebImageDownloaderUseNSURLCache ? NSURLRequestUseProtocolCachePolicy : NSURLRequestReloadIgnoringLocalCacheData;
-    NSMutableURLRequest *request = [[NSMutableURLRequest alloc] initWithURL:url
-                                                                cachePolicy:cachePolicy
-                                                            timeoutInterval:timeoutInterval];
-    
-    request.HTTPShouldHandleCookies = (options & SDWebImageDownloaderHandleCookies);
-    request.HTTPShouldUsePipelining = YES;
-    if (self.headersFilter) {
-        request.allHTTPHeaderFields = self.headersFilter(url, [self allHTTPHeaderFields]);
->>>>>>> 23388717
-    }
-    else {
-        request.allHTTPHeaderFields = [self allHTTPHeaderFields];
-    }
-    SDWebImageDownloaderOperation *operation = [[self.operationClass alloc] initWithRequest:request inSession:self.session options:options];
-    operation.shouldDecompressImages = self.shouldDecompressImages;
-    
-    if (self.urlCredential) {
-        operation.credential = self.urlCredential;
-    } else if (self.username && self.password) {
-        operation.credential = [NSURLCredential credentialWithUser:self.username password:self.password persistence:NSURLCredentialPersistenceForSession];
-    }
-    
-    if (options & SDWebImageDownloaderHighPriority) {
-        operation.queuePriority = NSOperationQueuePriorityHigh;
-    } else if (options & SDWebImageDownloaderLowPriority) {
-        operation.queuePriority = NSOperationQueuePriorityLow;
-    }
-    
-    if (self.executionOrder == SDWebImageDownloaderLIFOExecutionOrder) {
-        // Emulate LIFO execution order by systematically adding new operations as last operation's dependency
-        [self.lastAddedOperation addDependency:operation];
-        self.lastAddedOperation = operation;
-    }
-    
-    return operation;
-}
-
-<<<<<<< HEAD
-- (nullable SDWebImageDownloadToken *)addProgressCallback:(SDWebImageDownloaderProgressBlock)progressBlock
-                                           completedBlock:(SDWebImageDownloaderCompletedBlock)completedBlock
-                                                   forURL:(nullable NSURL *)url
-                                           createCallback:(NSOperation<SDWebImageDownloaderOperationInterface> *(^)(void))createCallback {
-=======
+    }
+    UNLOCK(self.operationsLock);
+}
+
 - (nullable SDWebImageDownloadToken *)downloadImageWithURL:(nullable NSURL *)url
                                                    options:(SDWebImageDownloaderOptions)options
                                                   progress:(nullable SDWebImageDownloaderProgressBlock)progressBlock
                                                  completed:(nullable SDWebImageDownloaderCompletedBlock)completedBlock {
->>>>>>> 23388717
     // The URL will be used as the key to the callbacks dictionary so it cannot be nil. If it is nil immediately call the completed block with no image or data.
     if (url == nil) {
         if (completedBlock != nil) {
@@ -324,12 +267,7 @@
     }
     
     LOCK(self.operationsLock);
-<<<<<<< HEAD
     NSOperation<SDWebImageDownloaderOperationInterface> *operation = [self.URLOperations objectForKey:url];
-=======
-    SDWebImageDownloaderOperation *operation = [self.URLOperations objectForKey:url];
-
->>>>>>> 23388717
     // There is a case that the operation may be marked as finished, but not been removed from `self.URLOperations`.
     if (!operation || operation.isFinished) {
         operation = [self createDownloaderOperationWithUrl:url options:options];
@@ -349,30 +287,15 @@
         [self.downloadQueue addOperation:operation];
     }
     UNLOCK(self.operationsLock);
-    
+
     id downloadOperationCancelToken = [operation addHandlersForProgress:progressBlock completed:completedBlock];
     
     SDWebImageDownloadToken *token = [SDWebImageDownloadToken new];
     token.downloadOperation = operation;
     token.url = url;
     token.downloadOperationCancelToken = downloadOperationCancelToken;
-    
-    return token;}
-
-- (void)cancel:(nullable SDWebImageDownloadToken *)token {
-    NSURL *url = token.url;
-    if (!url) {
-        return;
-    }
-    LOCK(self.operationsLock);
-    SDWebImageDownloaderOperation *operation = [self.URLOperations objectForKey:url];
-    if (operation) {
-        BOOL canceled = [operation cancel:token.downloadOperationCancelToken];
-        if (canceled) {
-            [self.URLOperations removeObjectForKey:url];
-        }
-    }
-    UNLOCK(self.operationsLock);
+
+    return token;
 }
 
 - (void)setSuspended:(BOOL)suspended {
