/*
 * This file is part of the SDWebImage package.
 * (c) Olivier Poitrey <rs@dailymotion.com>
 *
 * For the full copyright and license information, please view the LICENSE
 * file that was distributed with this source code.
 */

#import "SDImageCache.h"
<<<<<<< HEAD
#import "SDMemoryCache.h"
#import "SDDiskCache.h"
#import "NSImage+Compatibility.h"
#import "SDImageCodersManager.h"
#import "SDImageTransformer.h"
#import "SDImageCoderHelper.h"
#import "SDAnimatedImage.h"
=======
#import <CommonCrypto/CommonDigest.h>
#import "NSImage+WebCache.h"
#import "SDWebImageCodersManager.h"

#define SD_MAX_FILE_EXTENSION_LENGTH (NAME_MAX - CC_MD5_DIGEST_LENGTH * 2 - 1)

#define LOCK(lock) dispatch_semaphore_wait(lock, DISPATCH_TIME_FOREVER);
#define UNLOCK(lock) dispatch_semaphore_signal(lock);

FOUNDATION_STATIC_INLINE NSUInteger SDCacheCostForImage(UIImage *image) {
#if SD_MAC
    return image.size.height * image.size.width;
#elif SD_UIKIT || SD_WATCH
    return image.size.height * image.size.width * image.scale * image.scale;
#endif
}

// A memory cache which auto purge the cache on memory warning and support weak cache.
@interface SDMemoryCache <KeyType, ObjectType> : NSCache <KeyType, ObjectType>

@end

// Private
@interface SDMemoryCache <KeyType, ObjectType> ()

@property (nonatomic, strong, nonnull) SDImageCacheConfig *config;
@property (nonatomic, strong, nonnull) NSMapTable<KeyType, ObjectType> *weakCache; // strong-weak cache
@property (nonatomic, strong, nonnull) dispatch_semaphore_t weakCacheLock; // a lock to keep the access to `weakCache` thread-safe

- (instancetype)init NS_UNAVAILABLE;
- (instancetype)initWithConfig:(nonnull SDImageCacheConfig *)config;

@end

@implementation SDMemoryCache

// Current this seems no use on macOS (macOS use virtual memory and do not clear cache when memory warning). So we only override on iOS/tvOS platform.
// But in the future there may be more options and features for this subclass.
#if SD_UIKIT

- (void)dealloc {
    [[NSNotificationCenter defaultCenter] removeObserver:self name:UIApplicationDidReceiveMemoryWarningNotification object:nil];
}

- (instancetype)initWithConfig:(SDImageCacheConfig *)config {
    self = [super init];
    if (self) {
        // Use a strong-weak maptable storing the secondary cache. Follow the doc that NSCache does not copy keys
        // This is useful when the memory warning, the cache was purged. However, the image instance can be retained by other instance such as imageViews and alive.
        // At this case, we can sync weak cache back and do not need to load from disk cache
        self.weakCache = [[NSMapTable alloc] initWithKeyOptions:NSPointerFunctionsStrongMemory valueOptions:NSPointerFunctionsWeakMemory capacity:0];
        self.weakCacheLock = dispatch_semaphore_create(1);
        self.config = config;
        [[NSNotificationCenter defaultCenter] addObserver:self
                                                 selector:@selector(didReceiveMemoryWarning:)
                                                     name:UIApplicationDidReceiveMemoryWarningNotification
                                                   object:nil];
    }
    return self;
}

- (void)didReceiveMemoryWarning:(NSNotification *)notification {
    // Only remove cache, but keep weak cache
    [super removeAllObjects];
}

// `setObject:forKey:` just call this with 0 cost. Override this is enough
- (void)setObject:(id)obj forKey:(id)key cost:(NSUInteger)g {
    [super setObject:obj forKey:key cost:g];
    if (!self.config.shouldUseWeakMemoryCache) {
        return;
    }
    if (key && obj) {
        // Store weak cache
        LOCK(self.weakCacheLock);
        [self.weakCache setObject:obj forKey:key];
        UNLOCK(self.weakCacheLock);
    }
}

- (id)objectForKey:(id)key {
    id obj = [super objectForKey:key];
    if (!self.config.shouldUseWeakMemoryCache) {
        return obj;
    }
    if (key && !obj) {
        // Check weak cache
        LOCK(self.weakCacheLock);
        obj = [self.weakCache objectForKey:key];
        UNLOCK(self.weakCacheLock);
        if (obj) {
            // Sync cache
            NSUInteger cost = 0;
            if ([obj isKindOfClass:[UIImage class]]) {
                cost = SDCacheCostForImage(obj);
            }
            [super setObject:obj forKey:key cost:cost];
        }
    }
    return obj;
}

- (void)removeObjectForKey:(id)key {
    [super removeObjectForKey:key];
    if (!self.config.shouldUseWeakMemoryCache) {
        return;
    }
    if (key) {
        // Remove weak cache
        LOCK(self.weakCacheLock);
        [self.weakCache removeObjectForKey:key];
        UNLOCK(self.weakCacheLock);
    }
}

- (void)removeAllObjects {
    [super removeAllObjects];
    if (!self.config.shouldUseWeakMemoryCache) {
        return;
    }
    // Manually remove should also remove weak cache
    LOCK(self.weakCacheLock);
    [self.weakCache removeAllObjects];
    UNLOCK(self.weakCacheLock);
}

#else

- (instancetype)initWithConfig:(SDImageCacheConfig *)config {
    self = [super init];
    return self;
}

#endif

@end
>>>>>>> 4fd0e835

@interface SDImageCache ()

#pragma mark - Properties
@property (nonatomic, strong, nonnull) id<SDMemoryCache> memCache;
@property (nonatomic, strong, nonnull) id<SDDiskCache> diskCache;
@property (nonatomic, copy, readwrite, nonnull) SDImageCacheConfig *config;
@property (nonatomic, copy, readwrite, nonnull) NSString *diskCachePath;
@property (nonatomic, strong, nullable) dispatch_queue_t ioQueue;

@end


@implementation SDImageCache

#pragma mark - Singleton, init, dealloc

+ (nonnull instancetype)sharedImageCache {
    static dispatch_once_t once;
    static id instance;
    dispatch_once(&once, ^{
        instance = [self new];
    });
    return instance;
}

- (instancetype)init {
    return [self initWithNamespace:@"default"];
}

- (nonnull instancetype)initWithNamespace:(nonnull NSString *)ns {
    NSString *path = [self makeDiskCachePath:ns];
    return [self initWithNamespace:ns diskCacheDirectory:path];
}

- (nonnull instancetype)initWithNamespace:(nonnull NSString *)ns
                       diskCacheDirectory:(nonnull NSString *)directory {
    return [self initWithNamespace:ns diskCacheDirectory:directory config:SDImageCacheConfig.defaultCacheConfig];
}

- (nonnull instancetype)initWithNamespace:(nonnull NSString *)ns
                       diskCacheDirectory:(nonnull NSString *)directory
                                   config:(nullable SDImageCacheConfig *)config {
    if ((self = [super init])) {
        NSString *namespacePrefix = config.namespacePrefix;
        if (!namespacePrefix) {
            namespacePrefix = @"";
        }
        NSString *fullNamespace = [namespacePrefix stringByAppendingString:ns];
        
        // Create IO serial queue
        _ioQueue = dispatch_queue_create("com.hackemist.SDImageCache", DISPATCH_QUEUE_SERIAL);
        
        if (!config) {
            config = SDImageCacheConfig.defaultCacheConfig;
        }
        _config = [config copy];
        
        // Init the memory cache
        NSAssert([config.memoryCacheClass conformsToProtocol:@protocol(SDMemoryCache)], @"Custom memory cache class must conform to `SDMemoryCache` protocol");
        _memCache = [[config.memoryCacheClass alloc] initWithConfig:_config];
        
        // Init the disk cache
        if (directory != nil) {
            _diskCachePath = [directory stringByAppendingPathComponent:fullNamespace];
        } else {
            NSString *path = [self makeDiskCachePath:ns];
            _diskCachePath = path;
        }
        
        NSAssert([config.diskCacheClass conformsToProtocol:@protocol(SDDiskCache)], @"Custom disk cache class must conform to `SDDiskCache` protocol");
        _diskCache = [[config.diskCacheClass alloc] initWithCachePath:_diskCachePath config:_config];
        
        // Check and migrate disk cache directory if need
        [self migrateDiskCacheDirectory];

#if SD_UIKIT
        // Subscribe to app events
        [[NSNotificationCenter defaultCenter] addObserver:self
                                                 selector:@selector(applicationWillTerminate:)
                                                     name:UIApplicationWillTerminateNotification
                                                   object:nil];

        [[NSNotificationCenter defaultCenter] addObserver:self
                                                 selector:@selector(applicationDidEnterBackground:)
                                                     name:UIApplicationDidEnterBackgroundNotification
                                                   object:nil];
#endif
#if SD_MAC
        [[NSNotificationCenter defaultCenter] addObserver:self
                                                 selector:@selector(applicationWillTerminate:)
                                                     name:NSApplicationWillTerminateNotification
                                                   object:nil];
#endif
    }

    return self;
}

- (void)dealloc {
    [[NSNotificationCenter defaultCenter] removeObserver:self];
}

#pragma mark - Cache paths

- (nullable NSString *)cachePathForKey:(nullable NSString *)key {
    if (!key) {
        return nil;
    }
    return [self.diskCache cachePathForKey:key];
}

- (nullable NSString *)makeDiskCachePath:(nonnull NSString *)fullNamespace {
    NSArray<NSString *> *paths = NSSearchPathForDirectoriesInDomains(NSCachesDirectory, NSUserDomainMask, YES);
    return [paths.firstObject stringByAppendingPathComponent:fullNamespace];
}

- (void)migrateDiskCacheDirectory {
    if ([self.diskCache isKindOfClass:[SDDiskCache class]]) {
        static dispatch_once_t onceToken;
        dispatch_once(&onceToken, ^{
            NSString *newDefaultPath = [[self makeDiskCachePath:@"default"] stringByAppendingPathComponent:@"com.hackemist.SDImageCache.default"];
            NSString *oldDefaultPath = [[self makeDiskCachePath:@"default"] stringByAppendingPathComponent:@"com.hackemist.SDWebImageCache.default"];
            dispatch_async(self.ioQueue, ^{
                [((SDDiskCache *)self.diskCache) moveCacheDirectoryFromPath:oldDefaultPath toPath:newDefaultPath];
            });
        });
    }
<<<<<<< HEAD
=======
    unsigned char r[CC_MD5_DIGEST_LENGTH];
    CC_MD5(str, (CC_LONG)strlen(str), r);
    NSURL *keyURL = [NSURL URLWithString:key];
    NSString *ext = keyURL ? keyURL.pathExtension : key.pathExtension;
    // File system has file name length limit, we need to check if ext is too long, we don't add it to the filename
    if (ext.length > SD_MAX_FILE_EXTENSION_LENGTH) {
        ext = nil;
    }
    NSString *filename = [NSString stringWithFormat:@"%02x%02x%02x%02x%02x%02x%02x%02x%02x%02x%02x%02x%02x%02x%02x%02x%@",
                          r[0], r[1], r[2], r[3], r[4], r[5], r[6], r[7], r[8], r[9], r[10],
                          r[11], r[12], r[13], r[14], r[15], ext.length == 0 ? @"" : [NSString stringWithFormat:@".%@", ext]];
    return filename;
}

- (nullable NSString *)makeDiskCachePath:(nonnull NSString*)fullNamespace {
    NSArray<NSString *> *paths = NSSearchPathForDirectoriesInDomains(NSCachesDirectory, NSUserDomainMask, YES);
    return [paths[0] stringByAppendingPathComponent:fullNamespace];
>>>>>>> 4fd0e835
}

#pragma mark - Store Ops

- (void)storeImage:(nullable UIImage *)image
            forKey:(nullable NSString *)key
        completion:(nullable SDWebImageNoParamsBlock)completionBlock {
    [self storeImage:image imageData:nil forKey:key toDisk:YES completion:completionBlock];
}

- (void)storeImage:(nullable UIImage *)image
            forKey:(nullable NSString *)key
            toDisk:(BOOL)toDisk
        completion:(nullable SDWebImageNoParamsBlock)completionBlock {
    [self storeImage:image imageData:nil forKey:key toDisk:toDisk completion:completionBlock];
}

- (void)storeImage:(nullable UIImage *)image
         imageData:(nullable NSData *)imageData
            forKey:(nullable NSString *)key
            toDisk:(BOOL)toDisk
        completion:(nullable SDWebImageNoParamsBlock)completionBlock {
    return [self storeImage:image imageData:imageData forKey:key toMemory:YES toDisk:toDisk completion:completionBlock];
}

- (void)storeImage:(nullable UIImage *)image
         imageData:(nullable NSData *)imageData
            forKey:(nullable NSString *)key
          toMemory:(BOOL)toMemory
            toDisk:(BOOL)toDisk
        completion:(nullable SDWebImageNoParamsBlock)completionBlock {
    if (!image || !key) {
        if (completionBlock) {
            completionBlock();
        }
        return;
    }
    // if memory cache is enabled
    if (toMemory && self.config.shouldCacheImagesInMemory) {
        NSUInteger cost = SDMemoryCacheCostForImage(image);
        [self.memCache setObject:image forKey:key cost:cost];
    }
    
    if (toDisk) {
        dispatch_async(self.ioQueue, ^{
            @autoreleasepool {
                NSData *data = imageData;
                if (!data && image) {
                    // If we do not have any data to detect image format, check whether it contains alpha channel to use PNG or JPEG format
                    SDImageFormat format;
                    if ([SDImageCoderHelper CGImageContainsAlpha:image.CGImage]) {
                        format = SDImageFormatPNG;
                    } else {
                        format = SDImageFormatJPEG;
                    }
                    data = [[SDImageCodersManager sharedManager] encodedDataWithImage:image format:format options:nil];
                }
                [self _storeImageDataToDisk:data forKey:key];
            }
            
            if (completionBlock) {
                dispatch_async(dispatch_get_main_queue(), ^{
                    completionBlock();
                });
            }
        });
    } else {
        if (completionBlock) {
            completionBlock();
        }
    }
}

- (void)storeImageToMemory:(UIImage *)image forKey:(NSString *)key {
    if (!image || !key) {
        return;
    }
    NSUInteger cost = SDMemoryCacheCostForImage(image);
    [self.memCache setObject:image forKey:key cost:cost];
}

- (void)storeImageDataToDisk:(nullable NSData *)imageData
                      forKey:(nullable NSString *)key {
    if (!imageData || !key) {
        return;
    }
    
    dispatch_sync(self.ioQueue, ^{
        [self _storeImageDataToDisk:imageData forKey:key];
    });
}

// Make sure to call form io queue by caller
- (void)_storeImageDataToDisk:(nullable NSData *)imageData forKey:(nullable NSString *)key {
    if (!imageData || !key) {
        return;
    }
    
    [self.diskCache setData:imageData forKey:key];
}

#pragma mark - Query and Retrieve Ops

- (void)diskImageExistsWithKey:(nullable NSString *)key completion:(nullable SDImageCacheCheckCompletionBlock)completionBlock {
    dispatch_async(self.ioQueue, ^{
        BOOL exists = [self _diskImageDataExistsWithKey:key];
        if (completionBlock) {
            dispatch_async(dispatch_get_main_queue(), ^{
                completionBlock(exists);
            });
        }
    });
}

- (BOOL)diskImageDataExistsWithKey:(nullable NSString *)key {
    if (!key) {
        return NO;
    }
    
    __block BOOL exists = NO;
    dispatch_sync(self.ioQueue, ^{
        exists = [self _diskImageDataExistsWithKey:key];
    });
    
    return exists;
}

// Make sure to call form io queue by caller
- (BOOL)_diskImageDataExistsWithKey:(nullable NSString *)key {
    if (!key) {
        return NO;
    }
    
<<<<<<< HEAD
    return [self.diskCache containsDataForKey:key];
=======
    // fallback because of https://github.com/SDWebImage/SDWebImage/pull/976 that added the extension to the disk file name
    // checking the key with and without the extension
    if (!exists) {
        exists = [self.fileManager fileExistsAtPath:[self defaultCachePathForKey:key].stringByDeletingPathExtension];
    }
    
    return exists;
>>>>>>> 4fd0e835
}

- (nullable NSData *)diskImageDataForKey:(nullable NSString *)key {
    if (!key) {
        return nil;
    }
    __block NSData *imageData = nil;
    dispatch_sync(self.ioQueue, ^{
        imageData = [self diskImageDataBySearchingAllPathsForKey:key];
    });
    
    return imageData;
}

- (nullable UIImage *)imageFromMemoryCacheForKey:(nullable NSString *)key {
    return [self.memCache objectForKey:key];
}

- (nullable UIImage *)imageFromDiskCacheForKey:(nullable NSString *)key {
    UIImage *diskImage = [self diskImageForKey:key];
    if (diskImage && self.config.shouldCacheImagesInMemory) {
        NSUInteger cost = SDMemoryCacheCostForImage(diskImage);
        [self.memCache setObject:diskImage forKey:key cost:cost];
    }

    return diskImage;
}

- (nullable UIImage *)imageFromCacheForKey:(nullable NSString *)key {
    // First check the in-memory cache...
    UIImage *image = [self imageFromMemoryCacheForKey:key];
    if (image) {
        return image;
    }
    
    // Second check the disk cache...
    image = [self imageFromDiskCacheForKey:key];
    return image;
}

- (nullable NSData *)diskImageDataBySearchingAllPathsForKey:(nullable NSString *)key {
    if (!key) {
        return nil;
    }
<<<<<<< HEAD
    
    NSData *data = [self.diskCache dataForKey:key];
    if (data) {
        return data;
    }
    
    // Addtional cache path for custom pre-load cache
    if (self.additionalCachePathBlock) {
        NSString *filePath = self.additionalCachePathBlock(key);
        if (filePath) {
            data = [NSData dataWithContentsOfFile:filePath options:self.config.diskCacheReadingOptions error:nil];
=======

    // fallback because of https://github.com/SDWebImage/SDWebImage/pull/976 that added the extension to the disk file name
    // checking the key with and without the extension
    data = [NSData dataWithContentsOfFile:defaultPath.stringByDeletingPathExtension options:self.config.diskCacheReadingOptions error:nil];
    if (data) {
        return data;
    }

    NSArray<NSString *> *customPaths = [self.customPaths copy];
    for (NSString *path in customPaths) {
        NSString *filePath = [self cachePathForKey:key inPath:path];
        NSData *imageData = [NSData dataWithContentsOfFile:filePath options:self.config.diskCacheReadingOptions error:nil];
        if (imageData) {
            return imageData;
        }

        // fallback because of https://github.com/SDWebImage/SDWebImage/pull/976 that added the extension to the disk file name
        // checking the key with and without the extension
        imageData = [NSData dataWithContentsOfFile:filePath.stringByDeletingPathExtension options:self.config.diskCacheReadingOptions error:nil];
        if (imageData) {
            return imageData;
>>>>>>> 4fd0e835
        }
    }

    return data;
}

- (nullable UIImage *)diskImageForKey:(nullable NSString *)key {
    NSData *data = [self diskImageDataForKey:key];
    return [self diskImageForKey:key data:data];
}

- (nullable UIImage *)diskImageForKey:(nullable NSString *)key data:(nullable NSData *)data {
    return [self diskImageForKey:key data:data options:0 context:nil];
}

- (nullable UIImage *)diskImageForKey:(nullable NSString *)key data:(nullable NSData *)data options:(SDImageCacheOptions)options context:(SDWebImageContext *)context {
    if (data) {
        UIImage *image = SDImageCacheDecodeImageData(data, key, [[self class] imageOptionsFromCacheOptions:options], context);
        return image;
    } else {
        return nil;
    }
}

- (nullable NSOperation *)queryCacheOperationForKey:(NSString *)key done:(SDImageCacheQueryCompletionBlock)doneBlock {
    return [self queryCacheOperationForKey:key options:0 done:doneBlock];
}

- (nullable NSOperation *)queryCacheOperationForKey:(NSString *)key options:(SDImageCacheOptions)options done:(SDImageCacheQueryCompletionBlock)doneBlock {
    return [self queryCacheOperationForKey:key options:options context:nil done:doneBlock];
}

- (nullable NSOperation *)queryCacheOperationForKey:(nullable NSString *)key options:(SDImageCacheOptions)options context:(nullable SDWebImageContext *)context done:(nullable SDImageCacheQueryCompletionBlock)doneBlock {
    if (!key) {
        if (doneBlock) {
            doneBlock(nil, nil, SDImageCacheTypeNone);
        }
        return nil;
    }
    
    id<SDImageTransformer> transformer = context[SDWebImageContextImageTransformer];
    if (transformer) {
        // grab the transformed disk image if transformer provided
        NSString *transformerKey = [transformer transformerKey];
        key = SDTransformedKeyForKey(key, transformerKey);
    }
    
    // First check the in-memory cache...
    UIImage *image = [self imageFromMemoryCacheForKey:key];
    BOOL shouldQueryMemoryOnly = (image && !(options & SDImageCacheQueryMemoryData));
    if (shouldQueryMemoryOnly) {
        if (doneBlock) {
            doneBlock(image, nil, SDImageCacheTypeMemory);
        }
        return nil;
    }
    
    // Second check the disk cache...
    NSOperation *operation = [NSOperation new];
    // Check whether we need to synchronously query disk
    // 1. in-memory cache hit & memoryDataSync
    // 2. in-memory cache miss & diskDataSync
    BOOL shouldQueryDiskSync = ((image && options & SDImageCacheQueryMemoryDataSync) ||
                                (!image && options & SDImageCacheQueryDiskDataSync));
    void(^queryDiskBlock)(void) =  ^{
        if (operation.isCancelled) {
            // do not call the completion if cancelled
            return;
        }
        
        @autoreleasepool {
            NSData *diskData = [self diskImageDataBySearchingAllPathsForKey:key];
            UIImage *diskImage;
            SDImageCacheType cacheType = SDImageCacheTypeNone;
            if (image) {
                // the image is from in-memory cache, but need image data
                diskImage = image;
                cacheType = SDImageCacheTypeMemory;
            } else if (diskData) {
                cacheType = SDImageCacheTypeDisk;
                // decode image data only if in-memory cache missed
                diskImage = [self diskImageForKey:key data:diskData options:options context:context];
                if (diskImage && self.config.shouldCacheImagesInMemory) {
                    NSUInteger cost = SDMemoryCacheCostForImage(diskImage);
                    [self.memCache setObject:diskImage forKey:key cost:cost];
                }
            }
            
            if (doneBlock) {
                if (shouldQueryDiskSync) {
                    doneBlock(diskImage, diskData, cacheType);
                } else {
                    dispatch_async(dispatch_get_main_queue(), ^{
                        doneBlock(diskImage, diskData, cacheType);
                    });
                }
            }
        }
    };
    
    // Query in ioQueue to keep IO-safe
    if (shouldQueryDiskSync) {
        dispatch_sync(self.ioQueue, queryDiskBlock);
    } else {
        dispatch_async(self.ioQueue, queryDiskBlock);
    }
    
    return operation;
}

#pragma mark - Remove Ops

- (void)removeImageForKey:(nullable NSString *)key withCompletion:(nullable SDWebImageNoParamsBlock)completion {
    [self removeImageForKey:key fromDisk:YES withCompletion:completion];
}

- (void)removeImageForKey:(nullable NSString *)key fromDisk:(BOOL)fromDisk withCompletion:(nullable SDWebImageNoParamsBlock)completion {
    [self removeImageForKey:key fromMemory:YES fromDisk:fromDisk withCompletion:completion];
}

- (void)removeImageForKey:(nullable NSString *)key fromMemory:(BOOL)fromMemory fromDisk:(BOOL)fromDisk withCompletion:(nullable SDWebImageNoParamsBlock)completion {
    if (key == nil) {
        return;
    }

    if (fromMemory && self.config.shouldCacheImagesInMemory) {
        [self.memCache removeObjectForKey:key];
    }

    if (fromDisk) {
        dispatch_async(self.ioQueue, ^{
            [self.diskCache removeDataForKey:key];
            
            if (completion) {
                dispatch_async(dispatch_get_main_queue(), ^{
                    completion();
                });
            }
        });
    } else if (completion) {
        completion();
    }
}

- (void)removeImageFromMemoryForKey:(NSString *)key {
    if (!key) {
        return;
    }
    
    [self.memCache removeObjectForKey:key];
}

- (void)removeImageFromDiskForKey:(NSString *)key {
    if (!key) {
        return;
    }
    dispatch_sync(self.ioQueue, ^{
        [self _removeImageFromDiskForKey:key];
    });
}

// Make sure to call form io queue by caller
- (void)_removeImageFromDiskForKey:(NSString *)key {
    if (!key) {
        return;
    }
    
    [self.diskCache removeDataForKey:key];
}

#pragma mark - Cache clean Ops

- (void)clearMemory {
    [self.memCache removeAllObjects];
}

- (void)clearDiskOnCompletion:(nullable SDWebImageNoParamsBlock)completion {
    dispatch_async(self.ioQueue, ^{
        [self.diskCache removeAllData];
        if (completion) {
            dispatch_async(dispatch_get_main_queue(), ^{
                completion();
            });
        }
    });
}

- (void)deleteOldFilesWithCompletionBlock:(nullable SDWebImageNoParamsBlock)completionBlock {
    dispatch_async(self.ioQueue, ^{
<<<<<<< HEAD
        [self.diskCache removeExpiredData];
=======
        NSURL *diskCacheURL = [NSURL fileURLWithPath:self.diskCachePath isDirectory:YES];

        // Compute content date key to be used for tests
        NSURLResourceKey cacheContentDateKey = NSURLContentModificationDateKey;
        switch (self.config.diskCacheExpireType) {
            case SDImageCacheConfigExpireTypeAccessDate:
                cacheContentDateKey = NSURLContentAccessDateKey;
                break;

            case SDImageCacheConfigExpireTypeModificationDate:
                cacheContentDateKey = NSURLContentModificationDateKey;
                break;

            default:
                break;
        }
        
        NSArray<NSString *> *resourceKeys = @[NSURLIsDirectoryKey, cacheContentDateKey, NSURLTotalFileAllocatedSizeKey];

        // This enumerator prefetches useful properties for our cache files.
        NSDirectoryEnumerator *fileEnumerator = [self.fileManager enumeratorAtURL:diskCacheURL
                                                   includingPropertiesForKeys:resourceKeys
                                                                      options:NSDirectoryEnumerationSkipsHiddenFiles
                                                                 errorHandler:NULL];

        NSDate *expirationDate = [NSDate dateWithTimeIntervalSinceNow:-self.config.maxCacheAge];
        NSMutableDictionary<NSURL *, NSDictionary<NSString *, id> *> *cacheFiles = [NSMutableDictionary dictionary];
        NSUInteger currentCacheSize = 0;

        // Enumerate all of the files in the cache directory.  This loop has two purposes:
        //
        //  1. Removing files that are older than the expiration date.
        //  2. Storing file attributes for the size-based cleanup pass.
        NSMutableArray<NSURL *> *urlsToDelete = [[NSMutableArray alloc] init];
        for (NSURL *fileURL in fileEnumerator) {
            NSError *error;
            NSDictionary<NSString *, id> *resourceValues = [fileURL resourceValuesForKeys:resourceKeys error:&error];

            // Skip directories and errors.
            if (error || !resourceValues || [resourceValues[NSURLIsDirectoryKey] boolValue]) {
                continue;
            }

            // Remove files that are older than the expiration date;
            NSDate *modifiedDate = resourceValues[cacheContentDateKey];
            if ([[modifiedDate laterDate:expirationDate] isEqualToDate:expirationDate]) {
                [urlsToDelete addObject:fileURL];
                continue;
            }
            
            // Store a reference to this file and account for its total size.
            NSNumber *totalAllocatedSize = resourceValues[NSURLTotalFileAllocatedSizeKey];
            currentCacheSize += totalAllocatedSize.unsignedIntegerValue;
            cacheFiles[fileURL] = resourceValues;
        }
        
        for (NSURL *fileURL in urlsToDelete) {
            [self.fileManager removeItemAtURL:fileURL error:nil];
        }

        // If our remaining disk cache exceeds a configured maximum size, perform a second
        // size-based cleanup pass.  We delete the oldest files first.
        if (self.config.maxCacheSize > 0 && currentCacheSize > self.config.maxCacheSize) {
            // Target half of our maximum cache size for this cleanup pass.
            const NSUInteger desiredCacheSize = self.config.maxCacheSize / 2;

            // Sort the remaining cache files by their last modification time or last access time (oldest first).
            NSArray<NSURL *> *sortedFiles = [cacheFiles keysSortedByValueWithOptions:NSSortConcurrent
                                                                     usingComparator:^NSComparisonResult(id obj1, id obj2) {
                                                                         return [obj1[cacheContentDateKey] compare:obj2[cacheContentDateKey]];
                                                                     }];

            // Delete files until we fall below our desired cache size.
            for (NSURL *fileURL in sortedFiles) {
                if ([self.fileManager removeItemAtURL:fileURL error:nil]) {
                    NSDictionary<NSString *, id> *resourceValues = cacheFiles[fileURL];
                    NSNumber *totalAllocatedSize = resourceValues[NSURLTotalFileAllocatedSizeKey];
                    currentCacheSize -= totalAllocatedSize.unsignedIntegerValue;

                    if (currentCacheSize < desiredCacheSize) {
                        break;
                    }
                }
            }
        }
>>>>>>> 4fd0e835
        if (completionBlock) {
            dispatch_async(dispatch_get_main_queue(), ^{
                completionBlock();
            });
        }
    });
}

#pragma mark - UIApplicationWillTerminateNotification

#if SD_UIKIT || SD_MAC
- (void)applicationWillTerminate:(NSNotification *)notification {
    [self deleteOldFilesWithCompletionBlock:nil];
}
#endif

#pragma mark - UIApplicationDidEnterBackgroundNotification

#if SD_UIKIT
- (void)applicationDidEnterBackground:(NSNotification *)notification {
    if (!self.config.shouldRemoveExpiredDataWhenEnterBackground) {
        return;
    }
    Class UIApplicationClass = NSClassFromString(@"UIApplication");
    if(!UIApplicationClass || ![UIApplicationClass respondsToSelector:@selector(sharedApplication)]) {
        return;
    }
    UIApplication *application = [UIApplication performSelector:@selector(sharedApplication)];
    __block UIBackgroundTaskIdentifier bgTask = [application beginBackgroundTaskWithExpirationHandler:^{
        // Clean up any unfinished task business by marking where you
        // stopped or ending the task outright.
        [application endBackgroundTask:bgTask];
        bgTask = UIBackgroundTaskInvalid;
    }];

    // Start the long-running task and return immediately.
    [self deleteOldFilesWithCompletionBlock:^{
        [application endBackgroundTask:bgTask];
        bgTask = UIBackgroundTaskInvalid;
    }];
}
#endif

#pragma mark - Cache Info

- (NSUInteger)getSize {
    __block NSUInteger size = 0;
    dispatch_sync(self.ioQueue, ^{
        size = [self.diskCache totalSize];
    });
    return size;
}

- (NSUInteger)getDiskCount {
    __block NSUInteger count = 0;
    dispatch_sync(self.ioQueue, ^{
        count = [self.diskCache totalCount];
    });
    return count;
}

- (void)calculateSizeWithCompletionBlock:(nullable SDImageCacheCalculateSizeBlock)completionBlock {
    dispatch_async(self.ioQueue, ^{
        NSUInteger fileCount = [self.diskCache totalCount];
        NSUInteger totalSize = [self.diskCache totalSize];
        if (completionBlock) {
            dispatch_async(dispatch_get_main_queue(), ^{
                completionBlock(fileCount, totalSize);
            });
        }
    });
}

#pragma mark - Helper
+ (SDWebImageOptions)imageOptionsFromCacheOptions:(SDImageCacheOptions)cacheOptions {
    SDWebImageOptions options = 0;
    if (cacheOptions & SDImageCacheScaleDownLargeImages) options |= SDWebImageScaleDownLargeImages;
    if (cacheOptions & SDImageCacheDecodeFirstFrameOnly) options |= SDWebImageDecodeFirstFrameOnly;
    if (cacheOptions & SDImageCachePreloadAllFrames) options |= SDWebImagePreloadAllFrames;
    if (cacheOptions & SDImageCacheAvoidDecodeImage) options |= SDWebImageAvoidDecodeImage;
    
    return options;
}

@end

@implementation SDImageCache (SDImageCache)

#pragma mark - SDImageCache

- (id<SDWebImageOperation>)queryImageForKey:(NSString *)key options:(SDWebImageOptions)options context:(nullable SDWebImageContext *)context completion:(nullable SDImageCacheQueryCompletionBlock)completionBlock {
    SDImageCacheOptions cacheOptions = 0;
    if (options & SDWebImageQueryMemoryData) cacheOptions |= SDImageCacheQueryMemoryData;
    if (options & SDWebImageQueryMemoryDataSync) cacheOptions |= SDImageCacheQueryMemoryDataSync;
    if (options & SDWebImageQueryDiskDataSync) cacheOptions |= SDImageCacheQueryDiskDataSync;
    if (options & SDWebImageScaleDownLargeImages) cacheOptions |= SDImageCacheScaleDownLargeImages;
    if (options & SDWebImageAvoidDecodeImage) cacheOptions |= SDImageCacheAvoidDecodeImage;
    if (options & SDWebImageDecodeFirstFrameOnly) cacheOptions |= SDImageCacheDecodeFirstFrameOnly;
    if (options & SDWebImagePreloadAllFrames) cacheOptions |= SDImageCachePreloadAllFrames;
    return [self queryCacheOperationForKey:key options:cacheOptions context:context done:completionBlock];
}

- (void)storeImage:(UIImage *)image imageData:(NSData *)imageData forKey:(nullable NSString *)key cacheType:(SDImageCacheType)cacheType completion:(nullable SDWebImageNoParamsBlock)completionBlock {
    switch (cacheType) {
        case SDImageCacheTypeNone: {
            [self storeImage:image imageData:imageData forKey:key toMemory:NO toDisk:NO completion:completionBlock];
        }
            break;
        case SDImageCacheTypeMemory: {
            [self storeImage:image imageData:imageData forKey:key toMemory:YES toDisk:NO completion:completionBlock];
        }
            break;
        case SDImageCacheTypeDisk: {
            [self storeImage:image imageData:imageData forKey:key toMemory:NO toDisk:YES completion:completionBlock];
        }
            break;
        case SDImageCacheTypeAll: {
            [self storeImage:image imageData:imageData forKey:key toMemory:YES toDisk:YES completion:completionBlock];
        }
            break;
        default: {
            if (completionBlock) {
                completionBlock();
            }
        }
            break;
    }
}

- (void)removeImageForKey:(NSString *)key cacheType:(SDImageCacheType)cacheType completion:(nullable SDWebImageNoParamsBlock)completionBlock {
    switch (cacheType) {
        case SDImageCacheTypeNone: {
            [self removeImageForKey:key fromMemory:NO fromDisk:NO withCompletion:completionBlock];
        }
            break;
        case SDImageCacheTypeMemory: {
            [self removeImageForKey:key fromMemory:YES fromDisk:NO withCompletion:completionBlock];
        }
            break;
        case SDImageCacheTypeDisk: {
            [self removeImageForKey:key fromMemory:NO fromDisk:YES withCompletion:completionBlock];
        }
            break;
        case SDImageCacheTypeAll: {
            [self removeImageForKey:key fromMemory:YES fromDisk:YES withCompletion:completionBlock];
        }
            break;
        default: {
            if (completionBlock) {
                completionBlock();
            }
        }
            break;
    }
}

- (void)containsImageForKey:(NSString *)key cacheType:(SDImageCacheType)cacheType completion:(nullable SDImageCacheContainsCompletionBlock)completionBlock {
    switch (cacheType) {
        case SDImageCacheTypeNone: {
            if (completionBlock) {
                completionBlock(SDImageCacheTypeNone);
            }
        }
            break;
        case SDImageCacheTypeMemory: {
            BOOL isInMemoryCache = ([self imageFromMemoryCacheForKey:key] != nil);
            if (completionBlock) {
                completionBlock(isInMemoryCache ? SDImageCacheTypeMemory : SDImageCacheTypeNone);
            }
        }
            break;
        case SDImageCacheTypeDisk: {
            [self diskImageExistsWithKey:key completion:^(BOOL isInDiskCache) {
                if (completionBlock) {
                    completionBlock(isInDiskCache ? SDImageCacheTypeDisk : SDImageCacheTypeNone);
                }
            }];
        }
            break;
        case SDImageCacheTypeAll: {
            BOOL isInMemoryCache = ([self imageFromMemoryCacheForKey:key] != nil);
            if (isInMemoryCache) {
                if (completionBlock) {
                    completionBlock(SDImageCacheTypeMemory);
                }
                return;
            }
            [self diskImageExistsWithKey:key completion:^(BOOL isInDiskCache) {
                if (completionBlock) {
                    completionBlock(isInDiskCache ? SDImageCacheTypeDisk : SDImageCacheTypeNone);
                }
            }];
        }
            break;
        default:
            if (completionBlock) {
                completionBlock(SDImageCacheTypeNone);
            }
            break;
    }
}

- (void)clearWithCacheType:(SDImageCacheType)cacheType completion:(SDWebImageNoParamsBlock)completionBlock {
    switch (cacheType) {
        case SDImageCacheTypeNone: {
            if (completionBlock) {
                completionBlock();
            }
        }
            break;
        case SDImageCacheTypeMemory: {
            [self clearMemory];
            if (completionBlock) {
                completionBlock();
            }
        }
            break;
        case SDImageCacheTypeDisk: {
            [self clearDiskOnCompletion:completionBlock];
        }
            break;
        case SDImageCacheTypeAll: {
            [self clearMemory];
            [self clearDiskOnCompletion:completionBlock];
        }
            break;
        default: {
            if (completionBlock) {
                completionBlock();
            }
        }
            break;
    }
}

@end
<|MERGE_RESOLUTION|>--- conflicted
+++ resolved
@@ -7,7 +7,6 @@
  */
 
 #import "SDImageCache.h"
-<<<<<<< HEAD
 #import "SDMemoryCache.h"
 #import "SDDiskCache.h"
 #import "NSImage+Compatibility.h"
@@ -15,144 +14,6 @@
 #import "SDImageTransformer.h"
 #import "SDImageCoderHelper.h"
 #import "SDAnimatedImage.h"
-=======
-#import <CommonCrypto/CommonDigest.h>
-#import "NSImage+WebCache.h"
-#import "SDWebImageCodersManager.h"
-
-#define SD_MAX_FILE_EXTENSION_LENGTH (NAME_MAX - CC_MD5_DIGEST_LENGTH * 2 - 1)
-
-#define LOCK(lock) dispatch_semaphore_wait(lock, DISPATCH_TIME_FOREVER);
-#define UNLOCK(lock) dispatch_semaphore_signal(lock);
-
-FOUNDATION_STATIC_INLINE NSUInteger SDCacheCostForImage(UIImage *image) {
-#if SD_MAC
-    return image.size.height * image.size.width;
-#elif SD_UIKIT || SD_WATCH
-    return image.size.height * image.size.width * image.scale * image.scale;
-#endif
-}
-
-// A memory cache which auto purge the cache on memory warning and support weak cache.
-@interface SDMemoryCache <KeyType, ObjectType> : NSCache <KeyType, ObjectType>
-
-@end
-
-// Private
-@interface SDMemoryCache <KeyType, ObjectType> ()
-
-@property (nonatomic, strong, nonnull) SDImageCacheConfig *config;
-@property (nonatomic, strong, nonnull) NSMapTable<KeyType, ObjectType> *weakCache; // strong-weak cache
-@property (nonatomic, strong, nonnull) dispatch_semaphore_t weakCacheLock; // a lock to keep the access to `weakCache` thread-safe
-
-- (instancetype)init NS_UNAVAILABLE;
-- (instancetype)initWithConfig:(nonnull SDImageCacheConfig *)config;
-
-@end
-
-@implementation SDMemoryCache
-
-// Current this seems no use on macOS (macOS use virtual memory and do not clear cache when memory warning). So we only override on iOS/tvOS platform.
-// But in the future there may be more options and features for this subclass.
-#if SD_UIKIT
-
-- (void)dealloc {
-    [[NSNotificationCenter defaultCenter] removeObserver:self name:UIApplicationDidReceiveMemoryWarningNotification object:nil];
-}
-
-- (instancetype)initWithConfig:(SDImageCacheConfig *)config {
-    self = [super init];
-    if (self) {
-        // Use a strong-weak maptable storing the secondary cache. Follow the doc that NSCache does not copy keys
-        // This is useful when the memory warning, the cache was purged. However, the image instance can be retained by other instance such as imageViews and alive.
-        // At this case, we can sync weak cache back and do not need to load from disk cache
-        self.weakCache = [[NSMapTable alloc] initWithKeyOptions:NSPointerFunctionsStrongMemory valueOptions:NSPointerFunctionsWeakMemory capacity:0];
-        self.weakCacheLock = dispatch_semaphore_create(1);
-        self.config = config;
-        [[NSNotificationCenter defaultCenter] addObserver:self
-                                                 selector:@selector(didReceiveMemoryWarning:)
-                                                     name:UIApplicationDidReceiveMemoryWarningNotification
-                                                   object:nil];
-    }
-    return self;
-}
-
-- (void)didReceiveMemoryWarning:(NSNotification *)notification {
-    // Only remove cache, but keep weak cache
-    [super removeAllObjects];
-}
-
-// `setObject:forKey:` just call this with 0 cost. Override this is enough
-- (void)setObject:(id)obj forKey:(id)key cost:(NSUInteger)g {
-    [super setObject:obj forKey:key cost:g];
-    if (!self.config.shouldUseWeakMemoryCache) {
-        return;
-    }
-    if (key && obj) {
-        // Store weak cache
-        LOCK(self.weakCacheLock);
-        [self.weakCache setObject:obj forKey:key];
-        UNLOCK(self.weakCacheLock);
-    }
-}
-
-- (id)objectForKey:(id)key {
-    id obj = [super objectForKey:key];
-    if (!self.config.shouldUseWeakMemoryCache) {
-        return obj;
-    }
-    if (key && !obj) {
-        // Check weak cache
-        LOCK(self.weakCacheLock);
-        obj = [self.weakCache objectForKey:key];
-        UNLOCK(self.weakCacheLock);
-        if (obj) {
-            // Sync cache
-            NSUInteger cost = 0;
-            if ([obj isKindOfClass:[UIImage class]]) {
-                cost = SDCacheCostForImage(obj);
-            }
-            [super setObject:obj forKey:key cost:cost];
-        }
-    }
-    return obj;
-}
-
-- (void)removeObjectForKey:(id)key {
-    [super removeObjectForKey:key];
-    if (!self.config.shouldUseWeakMemoryCache) {
-        return;
-    }
-    if (key) {
-        // Remove weak cache
-        LOCK(self.weakCacheLock);
-        [self.weakCache removeObjectForKey:key];
-        UNLOCK(self.weakCacheLock);
-    }
-}
-
-- (void)removeAllObjects {
-    [super removeAllObjects];
-    if (!self.config.shouldUseWeakMemoryCache) {
-        return;
-    }
-    // Manually remove should also remove weak cache
-    LOCK(self.weakCacheLock);
-    [self.weakCache removeAllObjects];
-    UNLOCK(self.weakCacheLock);
-}
-
-#else
-
-- (instancetype)initWithConfig:(SDImageCacheConfig *)config {
-    self = [super init];
-    return self;
-}
-
-#endif
-
-@end
->>>>>>> 4fd0e835
 
 @interface SDImageCache ()
 
@@ -281,26 +142,6 @@
             });
         });
     }
-<<<<<<< HEAD
-=======
-    unsigned char r[CC_MD5_DIGEST_LENGTH];
-    CC_MD5(str, (CC_LONG)strlen(str), r);
-    NSURL *keyURL = [NSURL URLWithString:key];
-    NSString *ext = keyURL ? keyURL.pathExtension : key.pathExtension;
-    // File system has file name length limit, we need to check if ext is too long, we don't add it to the filename
-    if (ext.length > SD_MAX_FILE_EXTENSION_LENGTH) {
-        ext = nil;
-    }
-    NSString *filename = [NSString stringWithFormat:@"%02x%02x%02x%02x%02x%02x%02x%02x%02x%02x%02x%02x%02x%02x%02x%02x%@",
-                          r[0], r[1], r[2], r[3], r[4], r[5], r[6], r[7], r[8], r[9], r[10],
-                          r[11], r[12], r[13], r[14], r[15], ext.length == 0 ? @"" : [NSString stringWithFormat:@".%@", ext]];
-    return filename;
-}
-
-- (nullable NSString *)makeDiskCachePath:(nonnull NSString*)fullNamespace {
-    NSArray<NSString *> *paths = NSSearchPathForDirectoriesInDomains(NSCachesDirectory, NSUserDomainMask, YES);
-    return [paths[0] stringByAppendingPathComponent:fullNamespace];
->>>>>>> 4fd0e835
 }
 
 #pragma mark - Store Ops
@@ -434,17 +275,7 @@
         return NO;
     }
     
-<<<<<<< HEAD
     return [self.diskCache containsDataForKey:key];
-=======
-    // fallback because of https://github.com/SDWebImage/SDWebImage/pull/976 that added the extension to the disk file name
-    // checking the key with and without the extension
-    if (!exists) {
-        exists = [self.fileManager fileExistsAtPath:[self defaultCachePathForKey:key].stringByDeletingPathExtension];
-    }
-    
-    return exists;
->>>>>>> 4fd0e835
 }
 
 - (nullable NSData *)diskImageDataForKey:(nullable NSString *)key {
@@ -489,7 +320,6 @@
     if (!key) {
         return nil;
     }
-<<<<<<< HEAD
     
     NSData *data = [self.diskCache dataForKey:key];
     if (data) {
@@ -501,29 +331,6 @@
         NSString *filePath = self.additionalCachePathBlock(key);
         if (filePath) {
             data = [NSData dataWithContentsOfFile:filePath options:self.config.diskCacheReadingOptions error:nil];
-=======
-
-    // fallback because of https://github.com/SDWebImage/SDWebImage/pull/976 that added the extension to the disk file name
-    // checking the key with and without the extension
-    data = [NSData dataWithContentsOfFile:defaultPath.stringByDeletingPathExtension options:self.config.diskCacheReadingOptions error:nil];
-    if (data) {
-        return data;
-    }
-
-    NSArray<NSString *> *customPaths = [self.customPaths copy];
-    for (NSString *path in customPaths) {
-        NSString *filePath = [self cachePathForKey:key inPath:path];
-        NSData *imageData = [NSData dataWithContentsOfFile:filePath options:self.config.diskCacheReadingOptions error:nil];
-        if (imageData) {
-            return imageData;
-        }
-
-        // fallback because of https://github.com/SDWebImage/SDWebImage/pull/976 that added the extension to the disk file name
-        // checking the key with and without the extension
-        imageData = [NSData dataWithContentsOfFile:filePath.stringByDeletingPathExtension options:self.config.diskCacheReadingOptions error:nil];
-        if (imageData) {
-            return imageData;
->>>>>>> 4fd0e835
         }
     }
 
@@ -713,95 +520,7 @@
 
 - (void)deleteOldFilesWithCompletionBlock:(nullable SDWebImageNoParamsBlock)completionBlock {
     dispatch_async(self.ioQueue, ^{
-<<<<<<< HEAD
         [self.diskCache removeExpiredData];
-=======
-        NSURL *diskCacheURL = [NSURL fileURLWithPath:self.diskCachePath isDirectory:YES];
-
-        // Compute content date key to be used for tests
-        NSURLResourceKey cacheContentDateKey = NSURLContentModificationDateKey;
-        switch (self.config.diskCacheExpireType) {
-            case SDImageCacheConfigExpireTypeAccessDate:
-                cacheContentDateKey = NSURLContentAccessDateKey;
-                break;
-
-            case SDImageCacheConfigExpireTypeModificationDate:
-                cacheContentDateKey = NSURLContentModificationDateKey;
-                break;
-
-            default:
-                break;
-        }
-        
-        NSArray<NSString *> *resourceKeys = @[NSURLIsDirectoryKey, cacheContentDateKey, NSURLTotalFileAllocatedSizeKey];
-
-        // This enumerator prefetches useful properties for our cache files.
-        NSDirectoryEnumerator *fileEnumerator = [self.fileManager enumeratorAtURL:diskCacheURL
-                                                   includingPropertiesForKeys:resourceKeys
-                                                                      options:NSDirectoryEnumerationSkipsHiddenFiles
-                                                                 errorHandler:NULL];
-
-        NSDate *expirationDate = [NSDate dateWithTimeIntervalSinceNow:-self.config.maxCacheAge];
-        NSMutableDictionary<NSURL *, NSDictionary<NSString *, id> *> *cacheFiles = [NSMutableDictionary dictionary];
-        NSUInteger currentCacheSize = 0;
-
-        // Enumerate all of the files in the cache directory.  This loop has two purposes:
-        //
-        //  1. Removing files that are older than the expiration date.
-        //  2. Storing file attributes for the size-based cleanup pass.
-        NSMutableArray<NSURL *> *urlsToDelete = [[NSMutableArray alloc] init];
-        for (NSURL *fileURL in fileEnumerator) {
-            NSError *error;
-            NSDictionary<NSString *, id> *resourceValues = [fileURL resourceValuesForKeys:resourceKeys error:&error];
-
-            // Skip directories and errors.
-            if (error || !resourceValues || [resourceValues[NSURLIsDirectoryKey] boolValue]) {
-                continue;
-            }
-
-            // Remove files that are older than the expiration date;
-            NSDate *modifiedDate = resourceValues[cacheContentDateKey];
-            if ([[modifiedDate laterDate:expirationDate] isEqualToDate:expirationDate]) {
-                [urlsToDelete addObject:fileURL];
-                continue;
-            }
-            
-            // Store a reference to this file and account for its total size.
-            NSNumber *totalAllocatedSize = resourceValues[NSURLTotalFileAllocatedSizeKey];
-            currentCacheSize += totalAllocatedSize.unsignedIntegerValue;
-            cacheFiles[fileURL] = resourceValues;
-        }
-        
-        for (NSURL *fileURL in urlsToDelete) {
-            [self.fileManager removeItemAtURL:fileURL error:nil];
-        }
-
-        // If our remaining disk cache exceeds a configured maximum size, perform a second
-        // size-based cleanup pass.  We delete the oldest files first.
-        if (self.config.maxCacheSize > 0 && currentCacheSize > self.config.maxCacheSize) {
-            // Target half of our maximum cache size for this cleanup pass.
-            const NSUInteger desiredCacheSize = self.config.maxCacheSize / 2;
-
-            // Sort the remaining cache files by their last modification time or last access time (oldest first).
-            NSArray<NSURL *> *sortedFiles = [cacheFiles keysSortedByValueWithOptions:NSSortConcurrent
-                                                                     usingComparator:^NSComparisonResult(id obj1, id obj2) {
-                                                                         return [obj1[cacheContentDateKey] compare:obj2[cacheContentDateKey]];
-                                                                     }];
-
-            // Delete files until we fall below our desired cache size.
-            for (NSURL *fileURL in sortedFiles) {
-                if ([self.fileManager removeItemAtURL:fileURL error:nil]) {
-                    NSDictionary<NSString *, id> *resourceValues = cacheFiles[fileURL];
-                    NSNumber *totalAllocatedSize = resourceValues[NSURLTotalFileAllocatedSizeKey];
-                    currentCacheSize -= totalAllocatedSize.unsignedIntegerValue;
-
-                    if (currentCacheSize < desiredCacheSize) {
-                        break;
-                    }
-                }
-            }
-        }
->>>>>>> 4fd0e835
         if (completionBlock) {
             dispatch_async(dispatch_get_main_queue(), ^{
                 completionBlock();
