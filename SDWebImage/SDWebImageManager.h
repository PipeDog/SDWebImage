--- conflicted
+++ resolved
@@ -90,15 +90,9 @@
     SDWebImageAvoidAutoSetImage = 1 << 11
 };
 
-<<<<<<< HEAD
-typedef void(^SDExternalCompletionBlock)(UIImage *image, NSError *error, SDImageCacheType cacheType, NSURL *imageURL);
-
-typedef void(^SDInternalCompletionBlock)(UIImage *image, NSData *data, NSError *error, SDImageCacheType cacheType, BOOL finished, NSURL *imageURL);
-=======
-typedef void(^SDWebImageCompletionBlock)(UIImage * _Nullable image, NSError * _Nullable error, SDImageCacheType cacheType, NSURL * _Nullable imageURL);
-
-typedef void(^SDWebImageCompletionWithFinishedBlock)(UIImage * _Nullable image, NSError * _Nullable error, SDImageCacheType cacheType, BOOL finished, NSURL * _Nullable imageURL);
->>>>>>> 42abd089
+typedef void(^SDExternalCompletionBlock)(UIImage * _Nullable image, NSError * _Nullable error, SDImageCacheType cacheType, NSURL * _Nullable imageURL);
+
+typedef void(^SDInternalCompletionBlock)(UIImage * _Nullable image, NSData * _Nullable data, NSError * _Nullable error, SDImageCacheType cacheType, BOOL finished, NSURL * _Nullable imageURL);
 
 typedef NSString * _Nullable (^SDWebImageCacheKeyFilterBlock)(NSURL * _Nullable url);
 
@@ -217,17 +211,10 @@
  *
  * @return Returns an NSObject conforming to SDWebImageOperation. Should be an instance of SDWebImageDownloaderOperation
  */
-<<<<<<< HEAD
-- (id <SDWebImageOperation>)loadImageWithURL:(NSURL *)url
-                                     options:(SDWebImageOptions)options
-                                    progress:(SDWebImageDownloaderProgressBlock)progressBlock
-                                   completed:(SDInternalCompletionBlock)completedBlock;
-=======
 - (nullable id <SDWebImageOperation>)loadImageWithURL:(nullable NSURL *)url
                                               options:(SDWebImageOptions)options
                                              progress:(nullable SDWebImageDownloaderProgressBlock)progressBlock
-                                            completed:(nullable SDWebImageCompletionWithFinishedBlock)completedBlock;
->>>>>>> 42abd089
+                                            completed:(nullable SDInternalCompletionBlock)completedBlock;
 
 /**
  * Saves image to cache for given URL
