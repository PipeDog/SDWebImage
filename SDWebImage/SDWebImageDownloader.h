/*
 * This file is part of the SDWebImage package.
 * (c) Olivier Poitrey <rs@dailymotion.com>
 *
 * For the full copyright and license information, please view the LICENSE
 * file that was distributed with this source code.
 */

#import <Foundation/Foundation.h>
#import "SDWebImageCompat.h"
#import "SDWebImageOperation.h"

typedef NS_OPTIONS(NSUInteger, SDWebImageDownloaderOptions) {
    SDWebImageDownloaderLowPriority = 1 << 0,
    SDWebImageDownloaderProgressiveDownload = 1 << 1,

    /**
     * By default, request prevent the use of NSURLCache. With this flag, NSURLCache
     * is used with default policies.
     */
    SDWebImageDownloaderUseNSURLCache = 1 << 2,

    /**
     * Call completion block with nil image/imageData if the image was read from NSURLCache
     * (to be combined with `SDWebImageDownloaderUseNSURLCache`).
     */

    SDWebImageDownloaderIgnoreCachedResponse = 1 << 3,
    /**
     * In iOS 4+, continue the download of the image if the app goes to background. This is achieved by asking the system for
     * extra time in background to let the request finish. If the background task expires the operation will be cancelled.
     */

    SDWebImageDownloaderContinueInBackground = 1 << 4,

    /**
     * Handles cookies stored in NSHTTPCookieStore by setting 
     * NSMutableURLRequest.HTTPShouldHandleCookies = YES;
     */
    SDWebImageDownloaderHandleCookies = 1 << 5,

    /**
     * Enable to allow untrusted SSL certificates.
     * Useful for testing purposes. Use with caution in production.
     */
    SDWebImageDownloaderAllowInvalidSSLCertificates = 1 << 6,

    /**
     * Put the image in the high priority queue.
     */
    SDWebImageDownloaderHighPriority = 1 << 7,
<<<<<<< HEAD
=======
    
    /**
     * Scale down the image
     */
    SDWebImageDownloaderScaleDownLargeImage = 1 << 8,
    
>>>>>>> 1fdaa4e7
};

typedef NS_ENUM(NSInteger, SDWebImageDownloaderExecutionOrder) {
    /**
     * Default value. All download operations will execute in queue style (first-in-first-out).
     */
    SDWebImageDownloaderFIFOExecutionOrder,

    /**
     * All download operations will execute in stack style (last-in-first-out).
     */
    SDWebImageDownloaderLIFOExecutionOrder
};

extern NSString * _Nonnull const SDWebImageDownloadStartNotification;
extern NSString * _Nonnull const SDWebImageDownloadStopNotification;

typedef void(^SDWebImageDownloaderProgressBlock)(NSInteger receivedSize, NSInteger expectedSize, NSURL * _Nullable targetURL);

typedef void(^SDWebImageDownloaderCompletedBlock)(UIImage * _Nullable image, NSData * _Nullable data, NSError * _Nullable error, BOOL finished);

typedef NSDictionary<NSString *, NSString *> SDHTTPHeadersDictionary;
typedef NSMutableDictionary<NSString *, NSString *> SDHTTPHeadersMutableDictionary;

typedef SDHTTPHeadersDictionary * _Nullable (^SDWebImageDownloaderHeadersFilterBlock)(NSURL * _Nullable url, SDHTTPHeadersDictionary * _Nullable headers);

/**
 *  A token associated with each download. Can be used to cancel a download
 */
@interface SDWebImageDownloadToken : NSObject

@property (nonatomic, strong, nullable) NSURL *url;
@property (nonatomic, strong, nullable) id downloadOperationCancelToken;

@end


/**
 * Asynchronous downloader dedicated and optimized for image loading.
 */
@interface SDWebImageDownloader : NSObject

/**
 * Decompressing images that are downloaded and cached can improve performance but can consume lot of memory.
 * Defaults to YES. Set this to NO if you are experiencing a crash due to excessive memory consumption.
 */
@property (assign, nonatomic) BOOL shouldDecompressImages;

/**
 *  The maximum number of concurrent downloads
 */
@property (assign, nonatomic) NSInteger maxConcurrentDownloads;

/**
 * Shows the current amount of downloads that still need to be downloaded
 */
@property (readonly, nonatomic) NSUInteger currentDownloadCount;


/**
 *  The timeout value (in seconds) for the download operation. Default: 15.0.
 */
@property (assign, nonatomic) NSTimeInterval downloadTimeout;


/**
 * Changes download operations execution order. Default value is `SDWebImageDownloaderFIFOExecutionOrder`.
 */
@property (assign, nonatomic) SDWebImageDownloaderExecutionOrder executionOrder;

/**
 *  Singleton method, returns the shared instance
 *
 *  @return global shared instance of downloader class
 */
+ (nonnull instancetype)sharedDownloader;

/**
 *  Set the default URL credential to be set for request operations.
 */
@property (strong, nonatomic, nullable) NSURLCredential *urlCredential;

/**
 * Set username
 */
@property (strong, nonatomic, nullable) NSString *username;

/**
 * Set password
 */
@property (strong, nonatomic, nullable) NSString *password;

/**
 * Set filter to pick headers for downloading image HTTP request.
 *
 * This block will be invoked for each downloading image request, returned
 * NSDictionary will be used as headers in corresponding HTTP request.
 */
@property (nonatomic, copy, nullable) SDWebImageDownloaderHeadersFilterBlock headersFilter;

/**
 * Creates an instance of a downloader with specified session configuration.
 * *Note*: `timeoutIntervalForRequest` is going to be overwritten.
 * @return new instance of downloader class
 */
- (nonnull instancetype)initWithSessionConfiguration:(nullable NSURLSessionConfiguration *)sessionConfiguration NS_DESIGNATED_INITIALIZER;

/**
 * Set a value for a HTTP header to be appended to each download HTTP request.
 *
 * @param value The value for the header field. Use `nil` value to remove the header.
 * @param field The name of the header field to set.
 */
- (void)setValue:(nullable NSString *)value forHTTPHeaderField:(nullable NSString *)field;

/**
 * Returns the value of the specified HTTP header field.
 *
 * @return The value associated with the header field field, or `nil` if there is no corresponding header field.
 */
- (nullable NSString *)valueForHTTPHeaderField:(nullable NSString *)field;

/**
 * Sets a subclass of `SDWebImageDownloaderOperation` as the default
 * `NSOperation` to be used each time SDWebImage constructs a request
 * operation to download an image.
 *
 * @param operationClass The subclass of `SDWebImageDownloaderOperation` to set 
 *        as default. Passing `nil` will revert to `SDWebImageDownloaderOperation`.
 */
- (void)setOperationClass:(nullable Class)operationClass;

/**
 * Creates a SDWebImageDownloader async downloader instance with a given URL
 *
 * The delegate will be informed when the image is finish downloaded or an error has happen.
 *
 * @see SDWebImageDownloaderDelegate
 *
 * @param url            The URL to the image to download
 * @param options        The options to be used for this download
 * @param progressBlock  A block called repeatedly while the image is downloading
 *                       @note the progress block is executed on a background queue
 * @param completedBlock A block called once the download is completed.
 *                       If the download succeeded, the image parameter is set, in case of error,
 *                       error parameter is set with the error. The last parameter is always YES
 *                       if SDWebImageDownloaderProgressiveDownload isn't use. With the
 *                       SDWebImageDownloaderProgressiveDownload option, this block is called
 *                       repeatedly with the partial image object and the finished argument set to NO
 *                       before to be called a last time with the full image and finished argument
 *                       set to YES. In case of error, the finished argument is always YES.
 *
 * @return A token (SDWebImageDownloadToken) that can be passed to -cancel: to cancel this operation
 */
- (nullable SDWebImageDownloadToken *)downloadImageWithURL:(nullable NSURL *)url
                                                   options:(SDWebImageDownloaderOptions)options
                                                  progress:(nullable SDWebImageDownloaderProgressBlock)progressBlock
                                                 completed:(nullable SDWebImageDownloaderCompletedBlock)completedBlock;

/**
 * Cancels a download that was previously queued using -downloadImageWithURL:options:progress:completed:
 *
 * @param token The token received from -downloadImageWithURL:options:progress:completed: that should be canceled.
 */
- (void)cancel:(nullable SDWebImageDownloadToken *)token;

/**
 * Sets the download queue suspension state
 */
- (void)setSuspended:(BOOL)suspended;

/**
 * Cancels all download operations in the queue
 */
- (void)cancelAllDownloads;

@end<|MERGE_RESOLUTION|>--- conflicted
+++ resolved
@@ -49,15 +49,11 @@
      * Put the image in the high priority queue.
      */
     SDWebImageDownloaderHighPriority = 1 << 7,
-<<<<<<< HEAD
-=======
     
     /**
      * Scale down the image
      */
-    SDWebImageDownloaderScaleDownLargeImage = 1 << 8,
-    
->>>>>>> 1fdaa4e7
+    SDWebImageDownloaderScaleDownLargeImages = 1 << 8,
 };
 
 typedef NS_ENUM(NSInteger, SDWebImageDownloaderExecutionOrder) {
