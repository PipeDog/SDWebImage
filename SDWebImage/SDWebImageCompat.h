--- conflicted
+++ resolved
@@ -83,21 +83,9 @@
 #define NS_OPTIONS(_type, _name) enum _name : _type _name; enum _name : _type
 #endif
 
-<<<<<<< HEAD
-FOUNDATION_EXPORT UIImage *SDScaledImageForKey(NSString *key, UIImage *image);
-
-typedef void(^SDWebImageNoParamsBlock)(void);
-
-FOUNDATION_EXPORT NSString *const SDWebImageErrorDomain;
-
 #ifndef dispatch_main_async_safe
 #define dispatch_main_async_safe(block)\
     if (dispatch_queue_get_label(DISPATCH_CURRENT_QUEUE_LABEL) == dispatch_queue_get_label(dispatch_get_main_queue())) {\
-=======
-#ifndef dispatch_queue_async_safe
-#define dispatch_queue_async_safe(queue, block)\
-    if (strcmp(dispatch_queue_get_label(DISPATCH_CURRENT_QUEUE_LABEL), dispatch_queue_get_label(queue)) == 0) {\
->>>>>>> 42e9376d
         block();\
     } else {\
         dispatch_async(dispatch_get_main_queue(), block);\
