/*
 * This file is part of the SDWebImage package.
 * (c) Olivier Poitrey <rs@dailymotion.com>
 *
 * For the full copyright and license information, please view the LICENSE
 * file that was distributed with this source code.
 */

#import "SDWebImageDownloaderOperation.h"
#import "SDWebImageDecoder.h"
#import "UIImage+MultiFormat.h"
#import <ImageIO/ImageIO.h>
#import "SDWebImageManager.h"
#import "NSImage+WebCache.h"

NSString *const SDWebImageDownloadStartNotification = @"SDWebImageDownloadStartNotification";
NSString *const SDWebImageDownloadReceiveResponseNotification = @"SDWebImageDownloadReceiveResponseNotification";
NSString *const SDWebImageDownloadStopNotification = @"SDWebImageDownloadStopNotification";
NSString *const SDWebImageDownloadFinishNotification = @"SDWebImageDownloadFinishNotification";

static NSString *const kProgressCallbackKey = @"progress";
static NSString *const kCompletedCallbackKey = @"completed";

typedef NSMutableDictionary<NSString *, id> SDCallbacksDictionary;

@interface SDWebImageDownloaderOperation ()

@property (strong, nonatomic, nonnull) NSMutableArray<SDCallbacksDictionary *> *callbackBlocks;

@property (assign, nonatomic, getter = isExecuting) BOOL executing;
@property (assign, nonatomic, getter = isFinished) BOOL finished;
@property (strong, nonatomic, nullable) NSMutableData *imageData;

// This is weak because it is injected by whoever manages this session. If this gets nil-ed out, we won't be able to run
// the task associated with this operation
@property (weak, nonatomic, nullable) NSURLSession *unownedSession;
// This is set if we're using not using an injected NSURLSession. We're responsible of invalidating this one
@property (strong, nonatomic, nullable) NSURLSession *ownedSession;

@property (strong, nonatomic, readwrite, nullable) NSURLSessionTask *dataTask;

@property (SDDispatchQueueSetterSementics, nonatomic, nullable) dispatch_queue_t barrierQueue;

#if SD_UIKIT
@property (assign, nonatomic) UIBackgroundTaskIdentifier backgroundTaskId;
#endif

@end

@implementation SDWebImageDownloaderOperation {
    size_t width, height;
#if SD_UIKIT || SD_WATCH
    UIImageOrientation orientation;
#endif
    BOOL responseFromCached;
}

@synthesize executing = _executing;
@synthesize finished = _finished;

- (nonnull instancetype)init {
    return [self initWithRequest:nil inSession:nil options:0];
}

- (nonnull instancetype)initWithRequest:(nullable NSURLRequest *)request
                              inSession:(nullable NSURLSession *)session
                                options:(SDWebImageDownloaderOptions)options {
    if ((self = [super init])) {
        _request = [request copy];
        _shouldDecompressImages = YES;
        _options = options;
        _callbackBlocks = [NSMutableArray new];
        _executing = NO;
        _finished = NO;
        _expectedSize = 0;
        _unownedSession = session;
        responseFromCached = YES; // Initially wrong until `- URLSession:dataTask:willCacheResponse:completionHandler: is called or not called
        _barrierQueue = dispatch_queue_create("com.hackemist.SDWebImageDownloaderOperationBarrierQueue", DISPATCH_QUEUE_CONCURRENT);
    }
    return self;
}

- (void)dealloc {
    SDDispatchQueueRelease(_barrierQueue);
}

- (nullable id)addHandlersForProgress:(nullable SDWebImageDownloaderProgressBlock)progressBlock
                            completed:(nullable SDWebImageDownloaderCompletedBlock)completedBlock {
    SDCallbacksDictionary *callbacks = [NSMutableDictionary new];
    if (progressBlock) callbacks[kProgressCallbackKey] = [progressBlock copy];
    if (completedBlock) callbacks[kCompletedCallbackKey] = [completedBlock copy];
    dispatch_barrier_async(self.barrierQueue, ^{
        [self.callbackBlocks addObject:callbacks];
    });
    return callbacks;
}

- (nullable NSArray<id> *)callbacksForKey:(NSString *)key {
    __block NSMutableArray<id> *callbacks = nil;
    dispatch_sync(self.barrierQueue, ^{
        // We need to remove [NSNull null] because there might not always be a progress block for each callback
        callbacks = [[self.callbackBlocks valueForKey:key] mutableCopy];
        [callbacks removeObjectIdenticalTo:[NSNull null]];
    });
    return [callbacks copy];    // strip mutability here
}

- (BOOL)cancel:(nullable id)token {
    __block BOOL shouldCancel = NO;
    dispatch_barrier_sync(self.barrierQueue, ^{
        [self.callbackBlocks removeObjectIdenticalTo:token];
        if (self.callbackBlocks.count == 0) {
            shouldCancel = YES;
        }
    });
    if (shouldCancel) {
        [self cancel];
    }
    return shouldCancel;
}

- (void)start {
    @synchronized (self) {
        if (self.isCancelled) {
            self.finished = YES;
            [self reset];
            return;
        }

#if SD_UIKIT
        Class UIApplicationClass = NSClassFromString(@"UIApplication");
        BOOL hasApplication = UIApplicationClass && [UIApplicationClass respondsToSelector:@selector(sharedApplication)];
        if (hasApplication && [self shouldContinueWhenAppEntersBackground]) {
            __weak __typeof__ (self) wself = self;
            UIApplication * app = [UIApplicationClass performSelector:@selector(sharedApplication)];
            self.backgroundTaskId = [app beginBackgroundTaskWithExpirationHandler:^{
                __strong __typeof (wself) sself = wself;

                if (sself) {
                    [sself cancel];

                    [app endBackgroundTask:sself.backgroundTaskId];
                    sself.backgroundTaskId = UIBackgroundTaskInvalid;
                }
            }];
        }
#endif
        NSURLSession *session = self.unownedSession;
        if (!self.unownedSession) {
            NSURLSessionConfiguration *sessionConfig = [NSURLSessionConfiguration defaultSessionConfiguration];
            sessionConfig.timeoutIntervalForRequest = 15;
            
            /**
             *  Create the session for this task
             *  We send nil as delegate queue so that the session creates a serial operation queue for performing all delegate
             *  method calls and completion handler calls.
             */
            self.ownedSession = [NSURLSession sessionWithConfiguration:sessionConfig
                                                              delegate:self
                                                         delegateQueue:nil];
            session = self.ownedSession;
        }
        
        self.dataTask = [session dataTaskWithRequest:self.request];
        self.executing = YES;
    }
    
    [self.dataTask resume];

    if (self.dataTask) {
        for (SDWebImageDownloaderProgressBlock progressBlock in [self callbacksForKey:kProgressCallbackKey]) {
            progressBlock(0, NSURLResponseUnknownLength, self.request.URL);
        }
        dispatch_async(dispatch_get_main_queue(), ^{
            [[NSNotificationCenter defaultCenter] postNotificationName:SDWebImageDownloadStartNotification object:self];
        });
    } else {
        [self callCompletionBlocksWithError:[NSError errorWithDomain:NSURLErrorDomain code:0 userInfo:@{NSLocalizedDescriptionKey : @"Connection can't be initialized"}]];
    }

#if SD_UIKIT
    Class UIApplicationClass = NSClassFromString(@"UIApplication");
    if(!UIApplicationClass || ![UIApplicationClass respondsToSelector:@selector(sharedApplication)]) {
        return;
    }
    if (self.backgroundTaskId != UIBackgroundTaskInvalid) {
        UIApplication * app = [UIApplication performSelector:@selector(sharedApplication)];
        [app endBackgroundTask:self.backgroundTaskId];
        self.backgroundTaskId = UIBackgroundTaskInvalid;
    }
#endif
}

- (void)cancel {
    @synchronized (self) {
        [self cancelInternal];
    }
}

- (void)cancelInternal {
    if (self.isFinished) return;
    [super cancel];

    if (self.dataTask) {
        [self.dataTask cancel];
        dispatch_async(dispatch_get_main_queue(), ^{
            [[NSNotificationCenter defaultCenter] postNotificationName:SDWebImageDownloadStopNotification object:self];
        });

        // As we cancelled the connection, its callback won't be called and thus won't
        // maintain the isFinished and isExecuting flags.
        if (self.isExecuting) self.executing = NO;
        if (!self.isFinished) self.finished = YES;
    }

    [self reset];
}

- (void)done {
    self.finished = YES;
    self.executing = NO;
    [self reset];
}

- (void)reset {
    dispatch_barrier_async(self.barrierQueue, ^{
        [self.callbackBlocks removeAllObjects];
    });
    self.dataTask = nil;
    self.imageData = nil;
    if (self.ownedSession) {
        [self.ownedSession invalidateAndCancel];
        self.ownedSession = nil;
    }
}

- (void)setFinished:(BOOL)finished {
    [self willChangeValueForKey:@"isFinished"];
    _finished = finished;
    [self didChangeValueForKey:@"isFinished"];
}

- (void)setExecuting:(BOOL)executing {
    [self willChangeValueForKey:@"isExecuting"];
    _executing = executing;
    [self didChangeValueForKey:@"isExecuting"];
}

- (BOOL)isConcurrent {
    return YES;
}

#pragma mark NSURLSessionDataDelegate

- (void)URLSession:(NSURLSession *)session
          dataTask:(NSURLSessionDataTask *)dataTask
didReceiveResponse:(NSURLResponse *)response
 completionHandler:(void (^)(NSURLSessionResponseDisposition disposition))completionHandler {
    
    //'304 Not Modified' is an exceptional one
    if (![response respondsToSelector:@selector(statusCode)] || (((NSHTTPURLResponse *)response).statusCode < 400 && ((NSHTTPURLResponse *)response).statusCode != 304)) {
        NSInteger expected = response.expectedContentLength > 0 ? (NSInteger)response.expectedContentLength : 0;
        self.expectedSize = expected;
        for (SDWebImageDownloaderProgressBlock progressBlock in [self callbacksForKey:kProgressCallbackKey]) {
            progressBlock(0, expected, self.request.URL);
        }
        
        self.imageData = [[NSMutableData alloc] initWithCapacity:expected];
        self.response = response;
        dispatch_async(dispatch_get_main_queue(), ^{
            [[NSNotificationCenter defaultCenter] postNotificationName:SDWebImageDownloadReceiveResponseNotification object:self];
        });
    }
    else {
        NSUInteger code = ((NSHTTPURLResponse *)response).statusCode;
        
        //This is the case when server returns '304 Not Modified'. It means that remote image is not changed.
        //In case of 304 we need just cancel the operation and return cached image from the cache.
        if (code == 304) {
            [self cancelInternal];
        } else {
            [self.dataTask cancel];
        }
        dispatch_async(dispatch_get_main_queue(), ^{
            [[NSNotificationCenter defaultCenter] postNotificationName:SDWebImageDownloadStopNotification object:self];
        });
        
        [self callCompletionBlocksWithError:[NSError errorWithDomain:NSURLErrorDomain code:((NSHTTPURLResponse *)response).statusCode userInfo:nil]];

        [self done];
    }
    
    if (completionHandler) {
        completionHandler(NSURLSessionResponseAllow);
    }
}

- (void)URLSession:(NSURLSession *)session dataTask:(NSURLSessionDataTask *)dataTask didReceiveData:(NSData *)data {
    [self.imageData appendData:data];

    if ((self.options & SDWebImageDownloaderProgressiveDownload) && self.expectedSize > 0) {
        // The following code is from http://www.cocoaintheshell.com/2011/05/progressive-images-download-imageio/
        // Thanks to the author @Nyx0uf

        // Get the total bytes downloaded
        const NSInteger totalSize = self.imageData.length;

        // Update the data source, we must pass ALL the data, not just the new bytes
        CGImageSourceRef imageSource = CGImageSourceCreateWithData((__bridge CFDataRef)self.imageData, NULL);

        if (width + height == 0) {
            CFDictionaryRef properties = CGImageSourceCopyPropertiesAtIndex(imageSource, 0, NULL);
            if (properties) {
                NSInteger orientationValue = -1;
                CFTypeRef val = CFDictionaryGetValue(properties, kCGImagePropertyPixelHeight);
                if (val) CFNumberGetValue(val, kCFNumberLongType, &height);
                val = CFDictionaryGetValue(properties, kCGImagePropertyPixelWidth);
                if (val) CFNumberGetValue(val, kCFNumberLongType, &width);
                val = CFDictionaryGetValue(properties, kCGImagePropertyOrientation);
                if (val) CFNumberGetValue(val, kCFNumberNSIntegerType, &orientationValue);
                CFRelease(properties);

                // When we draw to Core Graphics, we lose orientation information,
                // which means the image below born of initWithCGIImage will be
                // oriented incorrectly sometimes. (Unlike the image born of initWithData
                // in didCompleteWithError.) So save it here and pass it on later.
#if SD_UIKIT || SD_WATCH
                orientation = [[self class] orientationFromPropertyValue:(orientationValue == -1 ? 1 : orientationValue)];
#endif
            }
        }

        if (width + height > 0 && totalSize < self.expectedSize) {
            // Create the image
            CGImageRef partialImageRef = CGImageSourceCreateImageAtIndex(imageSource, 0, NULL);

#if SD_UIKIT || SD_WATCH
            // Workaround for iOS anamorphic image
            if (partialImageRef) {
                const size_t partialHeight = CGImageGetHeight(partialImageRef);
                CGColorSpaceRef colorSpace = CGColorSpaceCreateDeviceRGB();
                CGContextRef bmContext = CGBitmapContextCreate(NULL, width, height, 8, width * 4, colorSpace, kCGBitmapByteOrderDefault | kCGImageAlphaPremultipliedFirst);
                CGColorSpaceRelease(colorSpace);
                if (bmContext) {
                    CGContextDrawImage(bmContext, (CGRect){.origin.x = 0.0f, .origin.y = 0.0f, .size.width = width, .size.height = partialHeight}, partialImageRef);
                    CGImageRelease(partialImageRef);
                    partialImageRef = CGBitmapContextCreateImage(bmContext);
                    CGContextRelease(bmContext);
                }
                else {
                    CGImageRelease(partialImageRef);
                    partialImageRef = nil;
                }
            }
#endif

            if (partialImageRef) {
#if SD_UIKIT || SD_WATCH
                UIImage *image = [UIImage imageWithCGImage:partialImageRef scale:1 orientation:orientation];
#elif SD_MAC
                UIImage *image = [[UIImage alloc] initWithCGImage:partialImageRef size:NSZeroSize];
#endif
                NSString *key = [[SDWebImageManager sharedManager] cacheKeyForURL:self.request.URL];
                UIImage *scaledImage = [self scaledImageForKey:key image:image];
                if (self.shouldDecompressImages) {
                    image = [UIImage decodedImageWithImage:scaledImage];
                }
                else {
                    image = scaledImage;
                }
                CGImageRelease(partialImageRef);
                
                [self callCompletionBlocksWithImage:image imageData:nil error:nil finished:NO];
            }
        }

        CFRelease(imageSource);
    }

    for (SDWebImageDownloaderProgressBlock progressBlock in [self callbacksForKey:kProgressCallbackKey]) {
        progressBlock(self.imageData.length, self.expectedSize, self.request.URL);
    }
}

- (void)URLSession:(NSURLSession *)session
          dataTask:(NSURLSessionDataTask *)dataTask
 willCacheResponse:(NSCachedURLResponse *)proposedResponse
 completionHandler:(void (^)(NSCachedURLResponse *cachedResponse))completionHandler {

    responseFromCached = NO; // If this method is called, it means the response wasn't read from cache
    NSCachedURLResponse *cachedResponse = proposedResponse;

    if (self.request.cachePolicy == NSURLRequestReloadIgnoringLocalCacheData) {
        // Prevents caching of responses
        cachedResponse = nil;
    }
    if (completionHandler) {
        completionHandler(cachedResponse);
    }
}

#pragma mark NSURLSessionTaskDelegate

- (void)URLSession:(NSURLSession *)session task:(NSURLSessionTask *)task didCompleteWithError:(NSError *)error {
    @synchronized(self) {
        self.dataTask = nil;
        dispatch_async(dispatch_get_main_queue(), ^{
            [[NSNotificationCenter defaultCenter] postNotificationName:SDWebImageDownloadStopNotification object:self];
            if (!error) {
                [[NSNotificationCenter defaultCenter] postNotificationName:SDWebImageDownloadFinishNotification object:self];
            }
        });
    }
    
    if (error) {
        [self callCompletionBlocksWithError:error];
    } else {
        if ([self callbacksForKey:kCompletedCallbackKey].count > 0) {
            /**
             *  See #1608 and #1623 - apparently, there is a race condition on `NSURLCache` that causes a crash
             *  Limited the calls to `cachedResponseForRequest:` only for cases where we should ignore the cached response
             *    and images for which responseFromCached is YES (only the ones that cannot be cached).
             *  Note: responseFromCached is set to NO inside `willCacheResponse:`. This method doesn't get called for large images or images behind authentication
             */
            if (self.options & SDWebImageDownloaderIgnoreCachedResponse && responseFromCached && [[NSURLCache sharedURLCache] cachedResponseForRequest:self.request]) {
                // hack
                [self callCompletionBlocksWithImage:nil imageData:nil error:nil finished:YES];
            } else if (self.imageData) {
                UIImage *image = [UIImage sd_imageWithData:self.imageData];
                NSString *key = [[SDWebImageManager sharedManager] cacheKeyForURL:self.request.URL];
                image = [self scaledImageForKey:key image:image];
                
                // Do not force decoding animated GIFs
                if (!image.images) {
                    if (self.shouldDecompressImages) {
                        image = [UIImage decodedImageWithImage:image];
                    }
                }
                if (CGSizeEqualToSize(image.size, CGSizeZero)) {
                    [self callCompletionBlocksWithError:[NSError errorWithDomain:SDWebImageErrorDomain code:0 userInfo:@{NSLocalizedDescriptionKey : @"Downloaded image has 0 pixels"}]];
                } else {
                    [self callCompletionBlocksWithImage:image imageData:self.imageData error:nil finished:YES];
                }
            } else {
                [self callCompletionBlocksWithError:[NSError errorWithDomain:SDWebImageErrorDomain code:0 userInfo:@{NSLocalizedDescriptionKey : @"Image data is nil"}]];
            }
        }
    }
    [self done];
}

- (void)URLSession:(NSURLSession *)session task:(NSURLSessionTask *)task didReceiveChallenge:(NSURLAuthenticationChallenge *)challenge completionHandler:(void (^)(NSURLSessionAuthChallengeDisposition disposition, NSURLCredential *credential))completionHandler {
    
    NSURLSessionAuthChallengeDisposition disposition = NSURLSessionAuthChallengePerformDefaultHandling;
    __block NSURLCredential *credential = nil;
    
    if ([challenge.protectionSpace.authenticationMethod isEqualToString:NSURLAuthenticationMethodServerTrust]) {
        if (!(self.options & SDWebImageDownloaderAllowInvalidSSLCertificates)) {
            disposition = NSURLSessionAuthChallengePerformDefaultHandling;
        } else {
            credential = [NSURLCredential credentialForTrust:challenge.protectionSpace.serverTrust];
            disposition = NSURLSessionAuthChallengeUseCredential;
        }
    } else {
        if (challenge.previousFailureCount == 0) {
            if (self.credential) {
                credential = self.credential;
                disposition = NSURLSessionAuthChallengeUseCredential;
            } else {
                disposition = NSURLSessionAuthChallengeCancelAuthenticationChallenge;
            }
        } else {
            disposition = NSURLSessionAuthChallengeCancelAuthenticationChallenge;
        }
    }
    
    if (completionHandler) {
        completionHandler(disposition, credential);
    }
}

#pragma mark Helper methods

#if SD_UIKIT || SD_WATCH
+ (UIImageOrientation)orientationFromPropertyValue:(NSInteger)value {
    switch (value) {
        case 1:
            return UIImageOrientationUp;
        case 3:
            return UIImageOrientationDown;
        case 8:
            return UIImageOrientationLeft;
        case 6:
            return UIImageOrientationRight;
        case 2:
            return UIImageOrientationUpMirrored;
        case 4:
            return UIImageOrientationDownMirrored;
        case 5:
            return UIImageOrientationLeftMirrored;
        case 7:
            return UIImageOrientationRightMirrored;
        default:
            return UIImageOrientationUp;
    }
}
#endif

- (nullable UIImage *)scaledImageForKey:(nullable NSString *)key image:(nullable UIImage *)image {
    return SDScaledImageForKey(key, image);
}

<<<<<<< HEAD
=======
- (void)connectionDidFinishLoading:(NSURLConnection *)aConnection {
    CFRunLoopStop(CFRunLoopGetCurrent());
    self.connection = nil;

    [[NSNotificationCenter defaultCenter] postNotificationName:SDWebImageDownloadStopNotification object:nil];

    SDWebImageDownloaderCompletedBlock completionBlock = self.completedBlock;
    
    if (![[NSURLCache sharedURLCache] cachedResponseForRequest:_request]) {
        responseFromCached = NO;
    }
    
    if (completionBlock) {
        if (self.options & SDWebImageDownloaderIgnoreCachedResponse && responseFromCached) {
            completionBlock(nil, nil, nil, YES);
            self.completionBlock = nil;
            [self done];
        }
        else {

            UIImage *image = [UIImage sd_imageWithData:self.imageData];

            image = [self scaledImageForKey:self.request.URL.absoluteString image:image];

            if (!image.images) // Do not force decod animated GIFs
            {
#ifdef TARGET_OS_IPHONE
                if (self.options & SDWebImageDownloaderScaleDownLargeImage) {
                    image = [UIImage decodedAndScaledDownImageWithImage:image];
                    [self.imageData setData:UIImagePNGRepresentation(image)];
                } else {
                    image = [UIImage decodedImageWithImage:image];
                }
#else
                image = [UIImage decodedImageWithImage:image];
#endif
            }

            if (CGSizeEqualToSize(image.size, CGSizeZero)) {
                completionBlock(nil, nil, [NSError errorWithDomain:@"SDWebImageErrorDomain" code:0 userInfo:@{NSLocalizedDescriptionKey : @"Downloaded image has 0 pixels"}], YES);
            }
            else {
                completionBlock(image, self.imageData, nil, YES);
            }
            self.completionBlock = nil;
            [self done];
        }
    }
    else {
        [self done];
    }
}

- (void)connection:(NSURLConnection *)connection didFailWithError:(NSError *)error {
    CFRunLoopStop(CFRunLoopGetCurrent());
    [[NSNotificationCenter defaultCenter] postNotificationName:SDWebImageDownloadStopNotification object:nil];

    if (self.completedBlock) {
        self.completedBlock(nil, nil, error, YES);
    }

    [self done];
}

- (NSCachedURLResponse *)connection:(NSURLConnection *)connection willCacheResponse:(NSCachedURLResponse *)cachedResponse {
    responseFromCached = NO; // If this method is called, it means the response wasn't read from cache
    if (self.request.cachePolicy == NSURLRequestReloadIgnoringLocalCacheData) {
        // Prevents caching of responses
        return nil;
    }
    else {
        return cachedResponse;
    }
}

>>>>>>> 1fdaa4e7
- (BOOL)shouldContinueWhenAppEntersBackground {
    return self.options & SDWebImageDownloaderContinueInBackground;
}

- (void)callCompletionBlocksWithError:(nullable NSError *)error {
    [self callCompletionBlocksWithImage:nil imageData:nil error:error finished:YES];
}

- (void)callCompletionBlocksWithImage:(nullable UIImage *)image
                            imageData:(nullable NSData *)imageData
                                error:(nullable NSError *)error
                             finished:(BOOL)finished {
    NSArray<id> *completionBlocks = [self callbacksForKey:kCompletedCallbackKey];
    dispatch_main_async_safe(^{
        for (SDWebImageDownloaderCompletedBlock completedBlock in completionBlocks) {
            completedBlock(image, imageData, error, finished);
        }
    });
}

@end<|MERGE_RESOLUTION|>--- conflicted
+++ resolved
@@ -433,7 +433,14 @@
                 // Do not force decoding animated GIFs
                 if (!image.images) {
                     if (self.shouldDecompressImages) {
-                        image = [UIImage decodedImageWithImage:image];
+                        if (self.options & SDWebImageDownloaderScaleDownLargeImages) {
+#if SD_UIKIT || SD_WATCH
+                            image = [UIImage decodedAndScaledDownImageWithImage:image];
+                            [self.imageData setData:UIImagePNGRepresentation(image)];
+#endif
+                        } else {
+                            image = [UIImage decodedImageWithImage:image];
+                        }
                     }
                 }
                 if (CGSizeEqualToSize(image.size, CGSizeZero)) {
@@ -510,84 +517,6 @@
     return SDScaledImageForKey(key, image);
 }
 
-<<<<<<< HEAD
-=======
-- (void)connectionDidFinishLoading:(NSURLConnection *)aConnection {
-    CFRunLoopStop(CFRunLoopGetCurrent());
-    self.connection = nil;
-
-    [[NSNotificationCenter defaultCenter] postNotificationName:SDWebImageDownloadStopNotification object:nil];
-
-    SDWebImageDownloaderCompletedBlock completionBlock = self.completedBlock;
-    
-    if (![[NSURLCache sharedURLCache] cachedResponseForRequest:_request]) {
-        responseFromCached = NO;
-    }
-    
-    if (completionBlock) {
-        if (self.options & SDWebImageDownloaderIgnoreCachedResponse && responseFromCached) {
-            completionBlock(nil, nil, nil, YES);
-            self.completionBlock = nil;
-            [self done];
-        }
-        else {
-
-            UIImage *image = [UIImage sd_imageWithData:self.imageData];
-
-            image = [self scaledImageForKey:self.request.URL.absoluteString image:image];
-
-            if (!image.images) // Do not force decod animated GIFs
-            {
-#ifdef TARGET_OS_IPHONE
-                if (self.options & SDWebImageDownloaderScaleDownLargeImage) {
-                    image = [UIImage decodedAndScaledDownImageWithImage:image];
-                    [self.imageData setData:UIImagePNGRepresentation(image)];
-                } else {
-                    image = [UIImage decodedImageWithImage:image];
-                }
-#else
-                image = [UIImage decodedImageWithImage:image];
-#endif
-            }
-
-            if (CGSizeEqualToSize(image.size, CGSizeZero)) {
-                completionBlock(nil, nil, [NSError errorWithDomain:@"SDWebImageErrorDomain" code:0 userInfo:@{NSLocalizedDescriptionKey : @"Downloaded image has 0 pixels"}], YES);
-            }
-            else {
-                completionBlock(image, self.imageData, nil, YES);
-            }
-            self.completionBlock = nil;
-            [self done];
-        }
-    }
-    else {
-        [self done];
-    }
-}
-
-- (void)connection:(NSURLConnection *)connection didFailWithError:(NSError *)error {
-    CFRunLoopStop(CFRunLoopGetCurrent());
-    [[NSNotificationCenter defaultCenter] postNotificationName:SDWebImageDownloadStopNotification object:nil];
-
-    if (self.completedBlock) {
-        self.completedBlock(nil, nil, error, YES);
-    }
-
-    [self done];
-}
-
-- (NSCachedURLResponse *)connection:(NSURLConnection *)connection willCacheResponse:(NSCachedURLResponse *)cachedResponse {
-    responseFromCached = NO; // If this method is called, it means the response wasn't read from cache
-    if (self.request.cachePolicy == NSURLRequestReloadIgnoringLocalCacheData) {
-        // Prevents caching of responses
-        return nil;
-    }
-    else {
-        return cachedResponse;
-    }
-}
-
->>>>>>> 1fdaa4e7
 - (BOOL)shouldContinueWhenAppEntersBackground {
     return self.options & SDWebImageDownloaderContinueInBackground;
 }
