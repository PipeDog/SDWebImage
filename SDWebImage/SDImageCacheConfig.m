--- conflicted
+++ resolved
@@ -27,22 +27,16 @@
     if (self = [super init]) {
         _shouldDisableiCloud = YES;
         _shouldCacheImagesInMemory = YES;
-<<<<<<< HEAD
+        _shouldUseWeakMemoryCache = YES;
         _shouldRemoveExpiredDataWhenEnterBackground = YES;
-=======
-        _shouldUseWeakMemoryCache = YES;
->>>>>>> 53ef5e53
         _diskCacheReadingOptions = 0;
         _diskCacheWritingOptions = NSDataWritingAtomic;
         _maxCacheAge = kDefaultCacheMaxCacheAge;
         _maxCacheSize = 0;
-<<<<<<< HEAD
+        _diskCacheExpireType = SDImageCacheConfigExpireTypeModificationDate;
         _namespacePrefix = @"com.hackemist.SDImageCache.";
         _memoryCacheClass = [SDMemoryCache class];
         _diskCacheClass = [SDDiskCache class];
-=======
-        _diskCacheExpireType = SDImageCacheConfigExpireTypeModificationDate;
->>>>>>> 53ef5e53
     }
     return self;
 }
@@ -51,6 +45,7 @@
     SDImageCacheConfig *config = [[[self class] allocWithZone:zone] init];
     config.shouldDisableiCloud = self.shouldDisableiCloud;
     config.shouldCacheImagesInMemory = self.shouldCacheImagesInMemory;
+    config.shouldUseWeakMemoryCache = self.shouldUseWeakMemoryCache;
     config.shouldRemoveExpiredDataWhenEnterBackground = self.shouldRemoveExpiredDataWhenEnterBackground;
     config.diskCacheReadingOptions = self.diskCacheReadingOptions;
     config.diskCacheWritingOptions = self.diskCacheWritingOptions;
@@ -58,6 +53,7 @@
     config.maxCacheSize = self.maxCacheSize;
     config.maxMemoryCost = self.maxMemoryCost;
     config.maxMemoryCount = self.maxMemoryCount;
+    config.diskCacheExpireType = self.diskCacheExpireType;
     config.namespacePrefix = self.namespacePrefix;
     config.fileManager = self.fileManager; // NSFileManager does not conform to NSCopying, just pass the reference
     config.memoryCacheClass = self.memoryCacheClass;
