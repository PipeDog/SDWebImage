/*
 * This file is part of the SDWebImage package.
 * (c) Olivier Poitrey <rs@dailymotion.com>
 *
 * For the full copyright and license information, please view the LICENSE
 * file that was distributed with this source code.
 */

#import "UIImageView+WebCache.h"
#import "objc/runtime.h"
#import "UIView+WebCacheOperation.h"

static char imageURLKey;
static char TAG_ACTIVITY_INDICATOR;
static char TAG_ACTIVITY_STYLE;
static char TAG_ACTIVITY_SHOW;

@implementation UIImageView (WebCache)

- (void)sd_setImageWithURL:(nullable NSURL *)url {
    [self sd_setImageWithURL:url placeholderImage:nil options:0 progress:nil completed:nil];
}

- (void)sd_setImageWithURL:(nullable NSURL *)url placeholderImage:(nullable UIImage *)placeholder {
    [self sd_setImageWithURL:url placeholderImage:placeholder options:0 progress:nil completed:nil];
}

- (void)sd_setImageWithURL:(nullable NSURL *)url placeholderImage:(nullable UIImage *)placeholder options:(SDWebImageOptions)options {
    [self sd_setImageWithURL:url placeholderImage:placeholder options:options progress:nil completed:nil];
}

<<<<<<< HEAD
- (void)sd_setImageWithURL:(NSURL *)url completed:(SDExternalCompletionBlock)completedBlock {
    [self sd_setImageWithURL:url placeholderImage:nil options:0 progress:nil completed:completedBlock];
}

- (void)sd_setImageWithURL:(NSURL *)url placeholderImage:(UIImage *)placeholder completed:(SDExternalCompletionBlock)completedBlock {
    [self sd_setImageWithURL:url placeholderImage:placeholder options:0 progress:nil completed:completedBlock];
}

- (void)sd_setImageWithURL:(NSURL *)url placeholderImage:(UIImage *)placeholder options:(SDWebImageOptions)options completed:(SDExternalCompletionBlock)completedBlock {
    [self sd_setImageWithURL:url placeholderImage:placeholder options:options progress:nil completed:completedBlock];
}

- (void)sd_setImageWithURL:(NSURL *)url placeholderImage:(UIImage *)placeholder options:(SDWebImageOptions)options progress:(SDWebImageDownloaderProgressBlock)progressBlock completed:(SDExternalCompletionBlock)completedBlock {
=======
- (void)sd_setImageWithURL:(nullable NSURL *)url completed:(nullable SDWebImageCompletionBlock)completedBlock {
    [self sd_setImageWithURL:url placeholderImage:nil options:0 progress:nil completed:completedBlock];
}

- (void)sd_setImageWithURL:(nullable NSURL *)url placeholderImage:(nullable UIImage *)placeholder completed:(nullable SDWebImageCompletionBlock)completedBlock {
    [self sd_setImageWithURL:url placeholderImage:placeholder options:0 progress:nil completed:completedBlock];
}

- (void)sd_setImageWithURL:(nullable NSURL *)url placeholderImage:(nullable UIImage *)placeholder options:(SDWebImageOptions)options completed:(nullable SDWebImageCompletionBlock)completedBlock {
    [self sd_setImageWithURL:url placeholderImage:placeholder options:options progress:nil completed:completedBlock];
}

- (void)sd_setImageWithURL:(nullable NSURL *)url
          placeholderImage:(nullable UIImage *)placeholder
                   options:(SDWebImageOptions)options
                  progress:(nullable SDWebImageDownloaderProgressBlock)progressBlock
                 completed:(nullable SDWebImageCompletionBlock)completedBlock {
>>>>>>> 42abd089
    [self sd_cancelCurrentImageLoad];
    objc_setAssociatedObject(self, &imageURLKey, url, OBJC_ASSOCIATION_RETAIN_NONATOMIC);

    if (!(options & SDWebImageDelayPlaceholder)) {
        dispatch_main_async_safe(^{
            self.image = placeholder;
        });
    }
    
    if (url) {

        // check if activityView is enabled or not
        if ([self showActivityIndicatorView]) {
            [self addActivityIndicator];
        }

        __weak __typeof(self)wself = self;
        id <SDWebImageOperation> operation = [SDWebImageManager.sharedManager loadImageWithURL:url options:options progress:progressBlock completed:^(UIImage *image, NSData *data, NSError *error, SDImageCacheType cacheType, BOOL finished, NSURL *imageURL) {
            [wself removeActivityIndicator];
            if (!wself) return;
            dispatch_main_sync_safe(^{
                if (!wself) return;
                if (image && (options & SDWebImageAvoidAutoSetImage) && completedBlock)
                {
                    completedBlock(image, error, cacheType, url);
                    return;
                }
                else if (image) {
                    wself.image = image;
                    [wself setNeedsLayout];
                } else {
                    if ((options & SDWebImageDelayPlaceholder)) {
                        wself.image = placeholder;
                        [wself setNeedsLayout];
                    }
                }
                if (completedBlock && finished) {
                    completedBlock(image, error, cacheType, url);
                }
            });
        }];
        [self sd_setImageLoadOperation:operation forKey:@"UIImageViewImageLoad"];
    } else {
        dispatch_main_async_safe(^{
            [self removeActivityIndicator];
            if (completedBlock) {
                NSError *error = [NSError errorWithDomain:SDWebImageErrorDomain code:-1 userInfo:@{NSLocalizedDescriptionKey : @"Trying to load a nil url"}];
                completedBlock(nil, error, SDImageCacheTypeNone, url);
            }
        });
    }
}

<<<<<<< HEAD
- (void)sd_setImageWithPreviousCachedImageWithURL:(NSURL *)url placeholderImage:(UIImage *)placeholder options:(SDWebImageOptions)options progress:(SDWebImageDownloaderProgressBlock)progressBlock completed:(SDExternalCompletionBlock)completedBlock {
=======
- (void)sd_setImageWithPreviousCachedImageWithURL:(nullable NSURL *)url
                                 placeholderImage:(nullable UIImage *)placeholder
                                          options:(SDWebImageOptions)options
                                         progress:(nullable SDWebImageDownloaderProgressBlock)progressBlock
                                        completed:(nullable SDWebImageCompletionBlock)completedBlock {
>>>>>>> 42abd089
    NSString *key = [[SDWebImageManager sharedManager] cacheKeyForURL:url];
    UIImage *lastPreviousCachedImage = [[SDImageCache sharedImageCache] imageFromDiskCacheForKey:key];
    
    [self sd_setImageWithURL:url placeholderImage:lastPreviousCachedImage ?: placeholder options:options progress:progressBlock completed:completedBlock];    
}

- (nullable NSURL *)sd_imageURL {
    return objc_getAssociatedObject(self, &imageURLKey);
}

- (void)sd_setAnimationImagesWithURLs:(nonnull NSArray<NSURL *> *)arrayOfURLs {
    [self sd_cancelCurrentAnimationImagesLoad];
    __weak __typeof(self)wself = self;

    NSMutableArray<id<SDWebImageOperation>> *operationsArray = [[NSMutableArray alloc] init];

    for (NSURL *logoImageURL in arrayOfURLs) {
        id <SDWebImageOperation> operation = [SDWebImageManager.sharedManager loadImageWithURL:logoImageURL options:0 progress:nil completed:^(UIImage *image, NSData *data, NSError *error, SDImageCacheType cacheType, BOOL finished, NSURL *imageURL) {
            if (!wself) return;
            dispatch_main_sync_safe(^{
                __strong UIImageView *sself = wself;
                [sself stopAnimating];
                if (sself && image) {
                    NSMutableArray<UIImage *> *currentImages = [[sself animationImages] mutableCopy];
                    if (!currentImages) {
                        currentImages = [[NSMutableArray alloc] init];
                    }
                    [currentImages addObject:image];

                    sself.animationImages = currentImages;
                    [sself setNeedsLayout];
                }
                [sself startAnimating];
            });
        }];
        [operationsArray addObject:operation];
    }

    [self sd_setImageLoadOperation:[operationsArray copy] forKey:@"UIImageViewAnimationImages"];
}

- (void)sd_cancelCurrentImageLoad {
    [self sd_cancelImageLoadOperationWithKey:@"UIImageViewImageLoad"];
}

- (void)sd_cancelCurrentAnimationImagesLoad {
    [self sd_cancelImageLoadOperationWithKey:@"UIImageViewAnimationImages"];
}


#pragma mark -
- (UIActivityIndicatorView *)activityIndicator {
    return (UIActivityIndicatorView *)objc_getAssociatedObject(self, &TAG_ACTIVITY_INDICATOR);
}

- (void)setActivityIndicator:(UIActivityIndicatorView *)activityIndicator {
    objc_setAssociatedObject(self, &TAG_ACTIVITY_INDICATOR, activityIndicator, OBJC_ASSOCIATION_RETAIN);
}

- (void)setShowActivityIndicatorView:(BOOL)show {
    objc_setAssociatedObject(self, &TAG_ACTIVITY_SHOW, @(show), OBJC_ASSOCIATION_RETAIN);
}

- (BOOL)showActivityIndicatorView {
    return [objc_getAssociatedObject(self, &TAG_ACTIVITY_SHOW) boolValue];
}

- (void)setIndicatorStyle:(UIActivityIndicatorViewStyle)style{
    objc_setAssociatedObject(self, &TAG_ACTIVITY_STYLE, [NSNumber numberWithInt:style], OBJC_ASSOCIATION_RETAIN);
}

- (int)getIndicatorStyle{
    return [objc_getAssociatedObject(self, &TAG_ACTIVITY_STYLE) intValue];
}

- (void)addActivityIndicator {
    if (!self.activityIndicator) {
        self.activityIndicator = [[UIActivityIndicatorView alloc] initWithActivityIndicatorStyle:[self getIndicatorStyle]];
        self.activityIndicator.translatesAutoresizingMaskIntoConstraints = NO;

        dispatch_main_async_safe(^{
            [self addSubview:self.activityIndicator];

            [self addConstraint:[NSLayoutConstraint constraintWithItem:self.activityIndicator
                                                             attribute:NSLayoutAttributeCenterX
                                                             relatedBy:NSLayoutRelationEqual
                                                                toItem:self
                                                             attribute:NSLayoutAttributeCenterX
                                                            multiplier:1.0
                                                              constant:0.0]];
            [self addConstraint:[NSLayoutConstraint constraintWithItem:self.activityIndicator
                                                             attribute:NSLayoutAttributeCenterY
                                                             relatedBy:NSLayoutRelationEqual
                                                                toItem:self
                                                             attribute:NSLayoutAttributeCenterY
                                                            multiplier:1.0
                                                              constant:0.0]];
        });
    }

    dispatch_main_async_safe(^{
        [self.activityIndicator startAnimating];
    });

}

- (void)removeActivityIndicator {
    if (self.activityIndicator) {
        [self.activityIndicator removeFromSuperview];
        self.activityIndicator = nil;
    }
}

@end<|MERGE_RESOLUTION|>--- conflicted
+++ resolved
@@ -29,30 +29,15 @@
     [self sd_setImageWithURL:url placeholderImage:placeholder options:options progress:nil completed:nil];
 }
 
-<<<<<<< HEAD
-- (void)sd_setImageWithURL:(NSURL *)url completed:(SDExternalCompletionBlock)completedBlock {
+- (void)sd_setImageWithURL:(nullable NSURL *)url completed:(nullable SDExternalCompletionBlock)completedBlock {
     [self sd_setImageWithURL:url placeholderImage:nil options:0 progress:nil completed:completedBlock];
 }
 
-- (void)sd_setImageWithURL:(NSURL *)url placeholderImage:(UIImage *)placeholder completed:(SDExternalCompletionBlock)completedBlock {
+- (void)sd_setImageWithURL:(nullable NSURL *)url placeholderImage:(nullable UIImage *)placeholder completed:(nullable SDExternalCompletionBlock)completedBlock {
     [self sd_setImageWithURL:url placeholderImage:placeholder options:0 progress:nil completed:completedBlock];
 }
 
-- (void)sd_setImageWithURL:(NSURL *)url placeholderImage:(UIImage *)placeholder options:(SDWebImageOptions)options completed:(SDExternalCompletionBlock)completedBlock {
-    [self sd_setImageWithURL:url placeholderImage:placeholder options:options progress:nil completed:completedBlock];
-}
-
-- (void)sd_setImageWithURL:(NSURL *)url placeholderImage:(UIImage *)placeholder options:(SDWebImageOptions)options progress:(SDWebImageDownloaderProgressBlock)progressBlock completed:(SDExternalCompletionBlock)completedBlock {
-=======
-- (void)sd_setImageWithURL:(nullable NSURL *)url completed:(nullable SDWebImageCompletionBlock)completedBlock {
-    [self sd_setImageWithURL:url placeholderImage:nil options:0 progress:nil completed:completedBlock];
-}
-
-- (void)sd_setImageWithURL:(nullable NSURL *)url placeholderImage:(nullable UIImage *)placeholder completed:(nullable SDWebImageCompletionBlock)completedBlock {
-    [self sd_setImageWithURL:url placeholderImage:placeholder options:0 progress:nil completed:completedBlock];
-}
-
-- (void)sd_setImageWithURL:(nullable NSURL *)url placeholderImage:(nullable UIImage *)placeholder options:(SDWebImageOptions)options completed:(nullable SDWebImageCompletionBlock)completedBlock {
+- (void)sd_setImageWithURL:(nullable NSURL *)url placeholderImage:(nullable UIImage *)placeholder options:(SDWebImageOptions)options completed:(nullable SDExternalCompletionBlock)completedBlock {
     [self sd_setImageWithURL:url placeholderImage:placeholder options:options progress:nil completed:completedBlock];
 }
 
@@ -60,8 +45,7 @@
           placeholderImage:(nullable UIImage *)placeholder
                    options:(SDWebImageOptions)options
                   progress:(nullable SDWebImageDownloaderProgressBlock)progressBlock
-                 completed:(nullable SDWebImageCompletionBlock)completedBlock {
->>>>>>> 42abd089
+                 completed:(nullable SDExternalCompletionBlock)completedBlock {
     [self sd_cancelCurrentImageLoad];
     objc_setAssociatedObject(self, &imageURLKey, url, OBJC_ASSOCIATION_RETAIN_NONATOMIC);
 
@@ -115,15 +99,11 @@
     }
 }
 
-<<<<<<< HEAD
-- (void)sd_setImageWithPreviousCachedImageWithURL:(NSURL *)url placeholderImage:(UIImage *)placeholder options:(SDWebImageOptions)options progress:(SDWebImageDownloaderProgressBlock)progressBlock completed:(SDExternalCompletionBlock)completedBlock {
-=======
 - (void)sd_setImageWithPreviousCachedImageWithURL:(nullable NSURL *)url
                                  placeholderImage:(nullable UIImage *)placeholder
                                           options:(SDWebImageOptions)options
                                          progress:(nullable SDWebImageDownloaderProgressBlock)progressBlock
-                                        completed:(nullable SDWebImageCompletionBlock)completedBlock {
->>>>>>> 42abd089
+                                        completed:(nullable SDExternalCompletionBlock)completedBlock {
     NSString *key = [[SDWebImageManager sharedManager] cacheKeyForURL:url];
     UIImage *lastPreviousCachedImage = [[SDImageCache sharedImageCache] imageFromDiskCacheForKey:key];
     
