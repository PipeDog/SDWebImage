/*
 * This file is part of the SDWebImage package.
 * (c) Olivier Poitrey <rs@dailymotion.com>
 *
 * For the full copyright and license information, please view the LICENSE
 * file that was distributed with this source code.
 */

#import <Foundation/Foundation.h>
#import "SDWebImageCompat.h"

<<<<<<< HEAD
// This class conform to NSCopying, make sure to add the property in `copyWithZone:` as well.
@interface SDImageCacheConfig : NSObject <NSCopying>
=======
typedef NS_ENUM(NSUInteger, SDImageCacheConfigExpireType) {
    /**
     * When the image is accessed it will update this value
     */
    SDImageCacheConfigExpireTypeAccessDate,
    /**
     * The image was obtained from the disk cache (Default)
     */
    SDImageCacheConfigExpireTypeModificationDate
};

@interface SDImageCacheConfig : NSObject
>>>>>>> 53ef5e53

/**
 Gets the default cache config used for shared instance or initialization when it does not provide any cache config. Such as `SDImageCache.sharedImageCache`.
 @note You can modify the property on default cache config, which can be used for later created cache instance. The already created cache instance does not get affected.
 */
@property (nonatomic, class, readonly, nonnull) SDImageCacheConfig *defaultCacheConfig;

/**
 * Whether or not to disable iCloud backup
 * Defaults to YES.
 */
@property (assign, nonatomic) BOOL shouldDisableiCloud;

/**
 * Whether or not to use memory cache
<<<<<<< HEAD
=======
 * @note When the memory cache is disabled, the weak memory cache will also be disabled.
>>>>>>> 53ef5e53
 * Defaults to YES.
 */
@property (assign, nonatomic) BOOL shouldCacheImagesInMemory;

/**
<<<<<<< HEAD
 * Whether or not to remove the expired disk data when application entering the background. (Not works for macOS)
 * Defatuls to YES.
 */
@property (assign, nonatomic) BOOL shouldRemoveExpiredDataWhenEnterBackground;
=======
 * The option to control weak memory cache for images. When enable, `SDImageCache`'s memory cache will use a weak maptable to store the image at the same time when it stored to memory, and get removed at the same time.
 * However when memory warning is triggered, since the weak maptable does not hold a strong reference to image instacnce, even when the memory cache itself is purged, some images which are held strongly by UIImageViews or other live instances can be recovered again, to avoid later re-query from disk cache or network. This may be helpful for the case, for example, when app enter background and memory is purged, cause cell flashing after re-enter foreground.
 * Defautls to YES. You can change this option dynamically.
 */
@property (assign, nonatomic) BOOL shouldUseWeakMemoryCache;
>>>>>>> 53ef5e53

/**
 * The reading options while reading cache from disk.
 * Defaults to 0. You can set this to `NSDataReadingMappedIfSafe` to improve performance.
 */
@property (assign, nonatomic) NSDataReadingOptions diskCacheReadingOptions;

/**
 * The writing options while writing cache to disk.
 * Defaults to `NSDataWritingAtomic`. You can set this to `NSDataWritingWithoutOverwriting` to prevent overwriting an existing file.
 */
@property (assign, nonatomic) NSDataWritingOptions diskCacheWritingOptions;

/**
 * The maximum length of time to keep an image in the cache, in seconds.
 * Defaults to 1 weak.
 */
@property (assign, nonatomic) NSTimeInterval maxCacheAge;

/**
 * The maximum size of the cache, in bytes.
 * Defaults to 0. Which means there is no cache size limit.
 */
@property (assign, nonatomic) NSUInteger maxCacheSize;

/**
<<<<<<< HEAD
 * The maximum "total cost" of the in-memory image cache. The cost function is the number of pixels held in memory.
 * Defaults to 0. Which means there is no memory cost limit.
 */
@property (assign, nonatomic) NSUInteger maxMemoryCost;

/**
 * The maximum number of objects the cache should hold.
 * Defaults to 0. Which means there is no memory count limit.
 */
@property (assign, nonatomic) NSUInteger maxMemoryCount;

/**
 * The namespace prefix of cache. It's used to prefix the namespace you provide to the caches's initializer. You 'd better name it with reverse domain name notation and keep the final dot.
 * Defautls to `com.hackemist.SDImageCache.`, which will prefix your namespace such as `default` to final `com.hackemist.SDImageCache.default`. If you specify nil, it will be treated equals to an empty string.
 */
@property (copy, nonatomic, nullable) NSString *namespacePrefix;

/**
 * The custom file manager for disk cache. Pass nil to let disk cache choose the proper file manager.
 * Defaults to nil.
 * @note This value does not support dynamic changes. Which means further modification on this value after cache initlized has no effect.
 * @note Since `NSFileManager` does not support `NSCopying`. We just pass this by reference during copying. So it's not recommend to set this value on `defaultCacheConfig`.
 */
@property (strong, nonatomic, nullable) NSFileManager *fileManager;

/**
 * The custom memory cache class. Provided class instance must conform to `SDMemoryCache` protocol to allow usage.
 * Defaults to built-in `SDMemoryCache` class.
 * @note This value does not support dynamic changes. Which means further modification on this value after cache initlized has no effect.
 */
@property (assign, nonatomic, nonnull) Class memoryCacheClass;

/**
 * The custom disk cache class. Provided class instance must conform to `SDDiskCache` protocol to allow usage.
 * Defaults to built-in `SDDiskCache` class.
 * @note This value does not support dynamic changes. Which means further modification on this value after cache initlized has no effect.
 */
@property (assign ,nonatomic, nonnull) Class diskCacheClass;
=======
 * The attribute which the clear cache will be checked against when clearing the disk cache
 * Default is Modified Date
 */
@property (assign, nonatomic) SDImageCacheConfigExpireType diskCacheExpireType;
>>>>>>> 53ef5e53

@end<|MERGE_RESOLUTION|>--- conflicted
+++ resolved
@@ -9,10 +9,6 @@
 #import <Foundation/Foundation.h>
 #import "SDWebImageCompat.h"
 
-<<<<<<< HEAD
-// This class conform to NSCopying, make sure to add the property in `copyWithZone:` as well.
-@interface SDImageCacheConfig : NSObject <NSCopying>
-=======
 typedef NS_ENUM(NSUInteger, SDImageCacheConfigExpireType) {
     /**
      * When the image is accessed it will update this value
@@ -24,8 +20,8 @@
     SDImageCacheConfigExpireTypeModificationDate
 };
 
-@interface SDImageCacheConfig : NSObject
->>>>>>> 53ef5e53
+// This class conform to NSCopying, make sure to add the property in `copyWithZone:` as well.
+@interface SDImageCacheConfig : NSObject <NSCopying>
 
 /**
  Gets the default cache config used for shared instance or initialization when it does not provide any cache config. Such as `SDImageCache.sharedImageCache`.
@@ -41,27 +37,23 @@
 
 /**
  * Whether or not to use memory cache
-<<<<<<< HEAD
-=======
  * @note When the memory cache is disabled, the weak memory cache will also be disabled.
->>>>>>> 53ef5e53
  * Defaults to YES.
  */
 @property (assign, nonatomic) BOOL shouldCacheImagesInMemory;
 
-/**
-<<<<<<< HEAD
- * Whether or not to remove the expired disk data when application entering the background. (Not works for macOS)
- * Defatuls to YES.
- */
-@property (assign, nonatomic) BOOL shouldRemoveExpiredDataWhenEnterBackground;
-=======
+/*
  * The option to control weak memory cache for images. When enable, `SDImageCache`'s memory cache will use a weak maptable to store the image at the same time when it stored to memory, and get removed at the same time.
  * However when memory warning is triggered, since the weak maptable does not hold a strong reference to image instacnce, even when the memory cache itself is purged, some images which are held strongly by UIImageViews or other live instances can be recovered again, to avoid later re-query from disk cache or network. This may be helpful for the case, for example, when app enter background and memory is purged, cause cell flashing after re-enter foreground.
  * Defautls to YES. You can change this option dynamically.
  */
 @property (assign, nonatomic) BOOL shouldUseWeakMemoryCache;
->>>>>>> 53ef5e53
+
+/**
+ * Whether or not to remove the expired disk data when application entering the background. (Not works for macOS)
+ * Defatuls to YES.
+ */
+@property (assign, nonatomic) BOOL shouldRemoveExpiredDataWhenEnterBackground;
 
 /**
  * The reading options while reading cache from disk.
@@ -88,7 +80,6 @@
 @property (assign, nonatomic) NSUInteger maxCacheSize;
 
 /**
-<<<<<<< HEAD
  * The maximum "total cost" of the in-memory image cache. The cost function is the number of pixels held in memory.
  * Defaults to 0. Which means there is no memory cost limit.
  */
@@ -99,6 +90,12 @@
  * Defaults to 0. Which means there is no memory count limit.
  */
 @property (assign, nonatomic) NSUInteger maxMemoryCount;
+
+/*
+ * The attribute which the clear cache will be checked against when clearing the disk cache
+ * Default is Modified Date
+ */
+@property (assign, nonatomic) SDImageCacheConfigExpireType diskCacheExpireType;
 
 /**
  * The namespace prefix of cache. It's used to prefix the namespace you provide to the caches's initializer. You 'd better name it with reverse domain name notation and keep the final dot.
@@ -127,11 +124,5 @@
  * @note This value does not support dynamic changes. Which means further modification on this value after cache initlized has no effect.
  */
 @property (assign ,nonatomic, nonnull) Class diskCacheClass;
-=======
- * The attribute which the clear cache will be checked against when clearing the disk cache
- * Default is Modified Date
- */
-@property (assign, nonatomic) SDImageCacheConfigExpireType diskCacheExpireType;
->>>>>>> 53ef5e53
 
 @end