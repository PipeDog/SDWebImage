/*
 * This file is part of the SDWebImage package.
 * (c) Olivier Poitrey <rs@dailymotion.com>
 *
 * For the full copyright and license information, please view the LICENSE
 * file that was distributed with this source code.
 */

#import <Foundation/Foundation.h>
#import "SDWebImageCompat.h"
#import "SDWebImageDefine.h"
#import "SDImageCacheConfig.h"
#import "SDImageCacheDefine.h"

typedef NS_OPTIONS(NSUInteger, SDImageCacheOptions) {
    /**
     * By default, we do not query image data when the image is already cached in memory. This mask can force to query image data at the same time. However, this query is asynchronously unless you specify `SDImageCacheQueryMemoryDataSync`
     */
    SDImageCacheQueryMemoryData = 1 << 0,
    /**
     * By default, when you only specify `SDImageCacheQueryMemoryData`, we query the memory image data asynchronously. Combined this mask as well to query the memory image data synchronously.
     */
    SDImageCacheQueryMemoryDataSync = 1 << 1,
    /**
     * By default, when the memory cache miss, we query the disk cache asynchronously. This mask can force to query disk cache (when memory cache miss) synchronously.
     @note These 3 query options can be combined together. For the full list about these masks combination, see wiki page.
     */
    SDImageCacheQueryDiskDataSync = 1 << 2,
    /**
     * By default, images are decoded respecting their original size. On iOS, this flag will scale down the
     * images to a size compatible with the constrained memory of devices.
     */
    SDImageCacheScaleDownLargeImages = 1 << 3,
    /**
     * By default, we will decode the image in the background during cache query and download from the network. This can help to improve performance because when rendering image on the screen, it need to be firstly decoded. But this happen on the main queue by Core Animation.
     * However, this process may increase the memory usage as well. If you are experiencing a issue due to excessive memory consumption, This flag can prevent decode the image.
     */
    SDImageCacheAvoidDecodeImage = 1 << 4,
    /**
     * By default, we decode the animated image. This flag can force decode the first frame only and produece the static image.
     */
    SDImageCacheDecodeFirstFrameOnly = 1 << 5,
    /**
     * By default, for `SDAnimatedImage`, we decode the animated image frame during rendering to reduce memory usage. This flag actually trigger `preloadAllAnimatedImageFrames = YES` after image load from disk cache
     */
    SDImageCachePreloadAllFrames = 1 << 6
};

/**
 * SDImageCache maintains a memory cache and a disk cache. Disk cache write operations are performed
 * asynchronous so it doesn’t add unnecessary latency to the UI.
 */
@interface SDImageCache : NSObject

#pragma mark - Properties

/**
 *  Cache Config object - storing all kind of settings.
 *  The property is copy so change of currrent config will not accidentally affect other cache's config.
 */
@property (nonatomic, copy, nonnull, readonly) SDImageCacheConfig *config;

/**
 *  The disk cache's root path
 */
@property (nonatomic, copy, nonnull, readonly) NSString *diskCachePath;

/**
 *  The additional disk cache path to check if the query from disk cache not exist;
 *  The `key` param is the image cache key. The returned file path will be used to load the disk cache. If return nil, ignore it.
 *  Useful if you want to bundle pre-loaded images with your app
 */
@property (nonatomic, copy, nullable) SDImageCacheAdditionalCachePathBlock additionalCachePathBlock;

#pragma mark - Singleton and initialization

/**
 * Returns global shared cache instance
 */
@property (nonatomic, class, readonly, nonnull) SDImageCache *sharedImageCache;

/**
 * Init a new cache store with a specific namespace
 *
 * @param ns The namespace to use for this cache store
 */
- (nonnull instancetype)initWithNamespace:(nonnull NSString *)ns;

/**
 * Init a new cache store with a specific namespace and directory
 *
 * @param ns        The namespace to use for this cache store
 * @param directory Directory to cache disk images in
 */
- (nonnull instancetype)initWithNamespace:(nonnull NSString *)ns
                       diskCacheDirectory:(nonnull NSString *)directory;

/**
 * Init a new cache store with a specific namespace, directory and file manager
 *
 * @param ns          The namespace to use for this cache store
 * @param directory   Directory to cache disk images in
 * @param config      The cache config to be used to create the cache. You can provide custom memory cache or disk cache class in the cache config
 */
- (nonnull instancetype)initWithNamespace:(nonnull NSString *)ns
                       diskCacheDirectory:(nonnull NSString *)directory
                                   config:(nullable SDImageCacheConfig *)config NS_DESIGNATED_INITIALIZER;

#pragma mark - Cache paths

/**
 Get the cache path for a certain key
 
 @param key The unique image cache key
 @return The cache path. You can check `lastPathComponent` to grab the file name.
 */
- (nullable NSString *)cachePathForKey:(nullable NSString *)key;

#pragma mark - Store Ops

/**
 * Asynchronously store an image into memory and disk cache at the given key.
 *
 * @param image           The image to store
 * @param key             The unique image cache key, usually it's image absolute URL
 * @param completionBlock A block executed after the operation is finished
 */
- (void)storeImage:(nullable UIImage *)image
            forKey:(nullable NSString *)key
        completion:(nullable SDWebImageNoParamsBlock)completionBlock;

/**
 * Asynchronously store an image into memory and disk cache at the given key.
 *
 * @param image           The image to store
 * @param key             The unique image cache key, usually it's image absolute URL
 * @param toDisk          Store the image to disk cache if YES. If NO, the completion block is called synchronously
 * @param completionBlock A block executed after the operation is finished
 */
- (void)storeImage:(nullable UIImage *)image
            forKey:(nullable NSString *)key
            toDisk:(BOOL)toDisk
        completion:(nullable SDWebImageNoParamsBlock)completionBlock;

/**
 * Asynchronously store an image into memory and disk cache at the given key.
 *
 * @param image           The image to store
 * @param imageData       The image data as returned by the server, this representation will be used for disk storage
 *                        instead of converting the given image object into a storable/compressed image format in order
 *                        to save quality and CPU
 * @param key             The unique image cache key, usually it's image absolute URL
 * @param toDisk          Store the image to disk cache if YES. If NO, the completion block is called synchronously
 * @param completionBlock A block executed after the operation is finished
 */
- (void)storeImage:(nullable UIImage *)image
         imageData:(nullable NSData *)imageData
            forKey:(nullable NSString *)key
            toDisk:(BOOL)toDisk
        completion:(nullable SDWebImageNoParamsBlock)completionBlock;

/**
 * Synchronously store image into memory cache at the given key.
 *
 * @param image  The image to store
 * @param key    The unique image cache key, usually it's image absolute URL
 */
- (void)storeImageToMemory:(nullable UIImage*)image
                    forKey:(nullable NSString *)key;

/**
 * Synchronously store image data into disk cache at the given key.
 *
 * @param imageData  The image data to store
 * @param key        The unique image cache key, usually it's image absolute URL
 */
- (void)storeImageDataToDisk:(nullable NSData *)imageData
                      forKey:(nullable NSString *)key;


#pragma mark - Contains and Check Ops

/**
 *  Asynchronously check if image exists in disk cache already (does not load the image)
 *
 *  @param key             the key describing the url
 *  @param completionBlock the block to be executed when the check is done.
 *  @note the completion block will be always executed on the main queue
 */
- (void)diskImageExistsWithKey:(nullable NSString *)key completion:(nullable SDImageCacheCheckCompletionBlock)completionBlock;

/**
 *  Synchronously check if image data exists in disk cache already (does not load the image)
 *
 *  @param key             the key describing the url
 */
- (BOOL)diskImageDataExistsWithKey:(nullable NSString *)key;

#pragma mark - Query and Retrieve Ops

/**
<<<<<<< HEAD
 * Asynchronously queries the cache with operation and call the completion when done.
=======
 *  Query the image data for the given key synchronously.
 *
 *  @param key The unique key used to store the wanted image
 *  @return The image data for the given key, or nil if not found.
 */
- (nullable NSData *)diskImageDataForKey:(nullable NSString *)key;

/**
 * Operation that queries the cache asynchronously and call the completion when done.
>>>>>>> 0ab6bc7b
 *
 * @param key       The unique key used to store the wanted image
 * @param doneBlock The completion block. Will not get called if the operation is cancelled
 *
 * @return a NSOperation instance containing the cache op
 */
- (nullable NSOperation *)queryCacheOperationForKey:(nullable NSString *)key done:(nullable SDImageCacheQueryCompletionBlock)doneBlock;

/**
 * Asynchronously queries the cache with operation and call the completion when done.
 *
 * @param key       The unique key used to store the wanted image
 * @param options   A mask to specify options to use for this cache query
 * @param doneBlock The completion block. Will not get called if the operation is cancelled
 *
 * @return a NSOperation instance containing the cache op
 */
- (nullable NSOperation *)queryCacheOperationForKey:(nullable NSString *)key options:(SDImageCacheOptions)options done:(nullable SDImageCacheQueryCompletionBlock)doneBlock;

/**
 * Asynchronously queries the cache with operation and call the completion when done.
 *
 * @param key       The unique key used to store the wanted image
 * @param options   A mask to specify options to use for this cache query
 * @param context   A context contains different options to perform specify changes or processes, see `SDWebImageContextOption`. This hold the extra objects which `options` enum can not hold.
 * @param doneBlock The completion block. Will not get called if the operation is cancelled
 *
 * @return a NSOperation instance containing the cache op
 */
- (nullable NSOperation *)queryCacheOperationForKey:(nullable NSString *)key options:(SDImageCacheOptions)options context:(nullable SDWebImageContext *)context done:(nullable SDImageCacheQueryCompletionBlock)doneBlock;

/**
 * Synchronously query the memory cache.
 *
 * @param key The unique key used to store the image
 * @return The image for the given key, or nil if not found.
 */
- (nullable UIImage *)imageFromMemoryCacheForKey:(nullable NSString *)key;

/**
 * Synchronously query the disk cache.
 *
 * @param key The unique key used to store the image
 * @return The image for the given key, or nil if not found.
 */
- (nullable UIImage *)imageFromDiskCacheForKey:(nullable NSString *)key;

/**
 * Synchronously query the cache (memory and or disk) after checking the memory cache.
 *
 * @param key The unique key used to store the image
 * @return The image for the given key, or nil if not found.
 */
- (nullable UIImage *)imageFromCacheForKey:(nullable NSString *)key;

#pragma mark - Remove Ops

/**
 * Asynchronously remove the image from memory and disk cache
 *
 * @param key             The unique image cache key
 * @param completion      A block that should be executed after the image has been removed (optional)
 */
- (void)removeImageForKey:(nullable NSString *)key withCompletion:(nullable SDWebImageNoParamsBlock)completion;

/**
 * Asynchronously remove the image from memory and optionally disk cache
 *
 * @param key             The unique image cache key
 * @param fromDisk        Also remove cache entry from disk if YES. If NO, the completion block is called synchronously
 * @param completion      A block that should be executed after the image has been removed (optional)
 */
- (void)removeImageForKey:(nullable NSString *)key fromDisk:(BOOL)fromDisk withCompletion:(nullable SDWebImageNoParamsBlock)completion;

/**
 Synchronously remove the image from memory cache.
 
 @param key The unique image cache key
 */
- (void)removeImageFromMemoryForKey:(nullable NSString *)key;

/**
 Synchronously remove the image from disk cache.
 
 @param key The unique image cache key
 */
- (void)removeImageFromDiskForKey:(nullable NSString *)key;

#pragma mark - Cache clean Ops

/**
 * Synchronously Clear all memory cached images
 */
- (void)clearMemory;

/**
 * Asynchronously clear all disk cached images. Non-blocking method - returns immediately.
 * @param completion    A block that should be executed after cache expiration completes (optional)
 */
- (void)clearDiskOnCompletion:(nullable SDWebImageNoParamsBlock)completion;

/**
 * Asynchronously remove all expired cached image from disk. Non-blocking method - returns immediately.
 * @param completionBlock A block that should be executed after cache expiration completes (optional)
 */
- (void)deleteOldFilesWithCompletionBlock:(nullable SDWebImageNoParamsBlock)completionBlock;

#pragma mark - Cache Info

/**
 * Get the size used by the disk cache
 */
- (NSUInteger)getSize;

/**
 * Get the number of images in the disk cache
 */
- (NSUInteger)getDiskCount;

/**
 * Asynchronously calculate the disk cache's size.
 */
- (void)calculateSizeWithCompletionBlock:(nullable SDImageCacheCalculateSizeBlock)completionBlock;

@end

/**
 * SDImageCache is the built-in image cache implementation for web image manager. It adopts `SDImageCache` protocol to provide the function for web image manager to use for image loading process.
 */
@interface SDImageCache (SDImageCache) <SDImageCache>

@end<|MERGE_RESOLUTION|>--- conflicted
+++ resolved
@@ -199,9 +199,7 @@
 #pragma mark - Query and Retrieve Ops
 
 /**
-<<<<<<< HEAD
  * Asynchronously queries the cache with operation and call the completion when done.
-=======
  *  Query the image data for the given key synchronously.
  *
  *  @param key The unique key used to store the wanted image
@@ -211,7 +209,6 @@
 
 /**
  * Operation that queries the cache asynchronously and call the completion when done.
->>>>>>> 0ab6bc7b
  *
  * @param key       The unique key used to store the wanted image
  * @param doneBlock The completion block. Will not get called if the operation is cancelled
