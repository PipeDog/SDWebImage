--- conflicted
+++ resolved
@@ -1,4 +1,19 @@
-<<<<<<< HEAD
+## [5.0.0-beta5 - Customizable SDWebImage, on Jan 31st, 2019](https://github.com/rs/SDWebImage/releases/tag/5.0.0-beta5)
+See [all tickets marked for the 5.0.0-beta5 release](https://github.com/rs/SDWebImage/milestone/32)
+
+#### Fixes
+- Fix encoding options does not works #2602
+- Remove unnecessary CGImage check when encode first frame #2609
+
+## [4.4.5 - 4.4 patch, on Jan 31st, 2019](https://github.com/SDWebImage/SDWebImage/releases/tag/4.4.5)
+See [all tickets marked for the 4.4.5 release](https://github.com/SDWebImage/SDWebImage/milestone/31)
+
+#### Fixes
+- Revert the modular framework, try to fix some user's install issue when using SDWebImage in prefix header #2604
+- Fix wrong decompression scale calculation #2608
+- Fix shouldDecode check when image format is GIF #2606
+- Fix modify data pointer if webp image scaled down #2607
+
 ## [5.0.0-beta4 - Customizable SDWebImage, on Jan 26th, 2019](https://github.com/rs/SDWebImage/releases/tag/5.0.0-beta4)
 See [all tickets marked for the 5.0.0 release](https://github.com/rs/SDWebImage/milestone/15)
 
@@ -69,16 +84,6 @@
 - Replace `__bridge_transfer` with `__bridge` when convert from `CFStringRef` to `NSString` #2392
 - Rename `sd_UTTypeFromSDImageFormat` to `sd_UTTypeFromImageFormat` #2395
 - Change `SDImageFormat` to use `NS_TYPED_EXTENSIBLE_ENUM` instead of fixed enum, to allow custom coder plugins to extend it #2400
-=======
-## [4.4.5 - 4.4 patch, on Jan 31st, 2019](https://github.com/SDWebImage/SDWebImage/releases/tag/4.4.5)
-See [all tickets marked for the 4.4.5 release](https://github.com/SDWebImage/SDWebImage/milestone/31)
-
-#### Fixes
-- Revert the modular framework, try to fix some user's install issue when using SDWebImage in prefix header #2604
-- Fix wrong decompression scale calculation #2608
-- Fix shouldDecode check when image format is GIF #2606
-- Fix modify data pointer if webp image scaled down #2607
->>>>>>> ccb8b533
 
 ## [4.4.4 - 4.4 patch, on Jan 26th, 2019](https://github.com/SDWebImage/SDWebImage/releases/tag/4.4.4)
 See [all tickets marked for the 4.4.4 release](https://github.com/SDWebImage/SDWebImage/milestone/29)
